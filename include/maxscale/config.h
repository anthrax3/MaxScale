#pragma once
/*
 * Copyright (c) 2016 MariaDB Corporation Ab
 *
 * Use of this software is governed by the Business Source License included
 * in the LICENSE.TXT file and at www.mariadb.com/bsl11.
 *
 * Change Date: 2020-01-01
 *
 * On the date above, in accordance with the Business Source License, use
 * of this software will be governed by version 2 or later of the General
 * Public License.
 */

/**
 * @file include/maxscale/config.h The configuration handling elements
 */

#include <maxscale/cdefs.h>

#include <limits.h>
#include <openssl/sha.h>
#include <sys/utsname.h>
#include <time.h>

#include <maxscale/modinfo.h>
#include <maxscale/jansson.h>
#include <maxscale/pcre2.h>
#include <maxscale/query_classifier.h>

MXS_BEGIN_DECLS

/** Default port where the REST API listens */
#define DEFAULT_ADMIN_HTTP_PORT 8989
#define DEFAULT_ADMIN_HOST      "127.0.0.1"

#define RELEASE_STR_LENGTH      256
#define SYSNAME_LEN             256
#define MAX_ADMIN_USER_LEN      1024
#define MAX_ADMIN_PW_LEN        1024
#define MAX_ADMIN_HOST_LEN      1024

/** JSON Pointers to key parts of JSON objects */
#define MXS_JSON_PTR_DATA       "/data"
#define MXS_JSON_PTR_ID         "/data/id"
#define MXS_JSON_PTR_TYPE       "/data/type"
#define MXS_JSON_PTR_PARAMETERS "/data/attributes/parameters"

/** Pointers to relation lists */
#define MXS_JSON_PTR_RELATIONSHIPS          "/data/relationships"
#define MXS_JSON_PTR_RELATIONSHIPS_SERVERS  "/data/relationships/servers/data"
#define MXS_JSON_PTR_RELATIONSHIPS_SERVICES "/data/relationships/services/data"
#define MXS_JSON_PTR_RELATIONSHIPS_MONITORS "/data/relationships/monitors/data"
#define MXS_JSON_PTR_RELATIONSHIPS_FILTERS  "/data/relationships/filters/data"

/** Parameter value JSON Pointers */
#define MXS_JSON_PTR_PARAM_PORT                  MXS_JSON_PTR_PARAMETERS "/port"
#define MXS_JSON_PTR_PARAM_ADDRESS               MXS_JSON_PTR_PARAMETERS "/address"
#define MXS_JSON_PTR_PARAM_PROTOCOL              MXS_JSON_PTR_PARAMETERS "/protocol"
#define MXS_JSON_PTR_PARAM_AUTHENTICATOR         MXS_JSON_PTR_PARAMETERS "/authenticator"
#define MXS_JSON_PTR_PARAM_AUTHENTICATOR_OPTIONS MXS_JSON_PTR_PARAMETERS "/authenticator_options"
#define MXS_JSON_PTR_PARAM_SSL_KEY               MXS_JSON_PTR_PARAMETERS "/ssl_key"
#define MXS_JSON_PTR_PARAM_SSL_CERT              MXS_JSON_PTR_PARAMETERS "/ssl_cert"
#define MXS_JSON_PTR_PARAM_SSL_CA_CERT           MXS_JSON_PTR_PARAMETERS "/ssl_ca_cert"
#define MXS_JSON_PTR_PARAM_SSL_VERSION           MXS_JSON_PTR_PARAMETERS "/ssl_version"
#define MXS_JSON_PTR_PARAM_SSL_CERT_VERIFY_DEPTH MXS_JSON_PTR_PARAMETERS "/ssl_cert_verify_depth"

/** Non-parameter JSON pointers */
#define MXS_JSON_PTR_MODULE   "/data/attributes/module"
#define MXS_JSON_PTR_PASSWORD "/data/attributes/password"
#define MXS_JSON_PTR_ACCOUNT  "/data/attributes/account"

/**
 * Common configuration parameters names
 *
 * All of the constants resolve to a lowercase version without the CN_ prefix.
 * For example CN_PASSWORD resolves to the static string "password". This means
 * that the sizeof(CN_<name>) returns the actual size of that string.
 */
extern const char CN_ACCOUNT[];
extern const char CN_ADDRESS[];
extern const char CN_ARG_MAX[];
extern const char CN_ARG_MIN[];
extern const char CN_ADMIN_AUTH[];
extern const char CN_ADMIN_ENABLED[];
extern const char CN_ADMIN_LOG_AUTH_FAILURES[];
extern const char CN_ADMIN_HOST[];
extern const char CN_ADMIN_PORT[];
extern const char CN_ADMIN_SSL_KEY[];
extern const char CN_ADMIN_SSL_CERT[];
extern const char CN_ADMIN_SSL_CA_CERT[];
extern const char CN_ATTRIBUTES[];
extern const char CN_AUTHENTICATOR[];
extern const char CN_AUTHENTICATOR_OPTIONS[];
extern const char CN_AUTH_ALL_SERVERS[];
extern const char CN_AUTH_CONNECT_TIMEOUT[];
extern const char CN_AUTH_READ_TIMEOUT[];
extern const char CN_AUTH_WRITE_TIMEOUT[];
extern const char CN_AUTO[];
extern const char CN_CONNECTION_TIMEOUT[];
extern const char CN_DATA[];
extern const char CN_DEFAULT[];
extern const char CN_DESCRIPTION[];
extern const char CN_ENABLE_ROOT_USER[];
extern const char CN_FILTERS[];
extern const char CN_FILTER[];
extern const char CN_GATEWAY[];
extern const char CN_ID[];
extern const char CN_INET[];
extern const char CN_LISTENER[];
extern const char CN_LISTENERS[];
extern const char CN_LOCALHOST_MATCH_WILDCARD_HOST[];
extern const char CN_LOG_AUTH_WARNINGS[];
extern const char CN_LOG_THROTTLING[];
extern const char CN_MAXSCALE[];
extern const char CN_MAX_CONNECTIONS[];
extern const char CN_MAX_RETRY_INTERVAL[];
extern const char CN_META[];
extern const char CN_METHOD[];
extern const char CN_MODULE[];
extern const char CN_MODULES[];
extern const char CN_MODULE_COMMAND[];
extern const char CN_MONITORS[];
extern const char CN_MONITOR[];
extern const char CN_MS_TIMESTAMP[];
extern const char CN_NAME[];
extern const char CN_NON_BLOCKING_POLLS[];
extern const char CN_OPTIONS[];
extern const char CN_PARAMETERS[];
extern const char CN_PASSIVE[];
extern const char CN_PASSWORD[];
extern const char CN_POLL_SLEEP[];
extern const char CN_PORT[];
extern const char CN_PROTOCOL[];
extern const char CN_QUERY_CLASSIFIER[];
extern const char CN_QUERY_CLASSIFIER_ARGS[];
extern const char CN_QUERY_RETRIES[];
extern const char CN_QUERY_RETRY_TIMEOUT[];
extern const char CN_RELATIONSHIPS[];
extern const char CN_LINKS[];
extern const char CN_REQUIRED[];
extern const char CN_RETRY_ON_FAILURE[];
extern const char CN_ROUTER[];
extern const char CN_ROUTER_OPTIONS[];
extern const char CN_SELF[];
extern const char CN_SERVERS[];
extern const char CN_SERVER[];
extern const char CN_SERVICES[];
extern const char CN_SERVICE[];
extern const char CN_SESSIONS[];
extern const char CN_SKIP_PERMISSION_CHECKS[];
extern const char CN_SOCKET[];
extern const char CN_STATE[];
extern const char CN_SSL[];
extern const char CN_SSL_CA_CERT[];
extern const char CN_SSL_CERT[];
extern const char CN_SSL_CERT_VERIFY_DEPTH[];
extern const char CN_SSL_VERIFY_PEER_CERTIFICATE[];
extern const char CN_SSL_KEY[];
extern const char CN_SSL_VERSION[];
extern const char CN_STRIP_DB_ESC[];
extern const char CN_SUBSTITUTE_VARIABLES[];
extern const char CN_THREADS[];
extern const char CN_THREAD_STACK_SIZE[];
extern const char CN_TYPE[];
extern const char CN_UNIX[];
extern const char CN_USER[];
extern const char CN_USERS[];
extern const char CN_VERSION_STRING[];
extern const char CN_WEIGHTBY[];

/**
 * The config parameter
 */
typedef struct config_parameter
{
    char                    *name;          /**< The name of the parameter */
    char                    *value;         /**< The value of the parameter */
    struct config_parameter *next;          /**< Next pointer in the linked list */
} MXS_CONFIG_PARAMETER;

/**
 * The config context structure, used to build the configuration
 * data during the parse process
 */
typedef struct config_context
{
    char                  *object;     /**< The name of the object being configured */
    MXS_CONFIG_PARAMETER  *parameters; /**< The list of parameter values */
    void                  *element;    /**< The element created from the data */
    bool                   was_persisted; /**< True if this object was persisted */
    struct config_context *next;       /**< Next pointer in the linked list */
} CONFIG_CONTEXT;

/**
 * The gateway global configuration data
 */
typedef struct
{
    bool          config_check;                        /**< Only check config */
    int           n_threads;                           /**< Number of polling threads */
    size_t        thread_stack_size;                   /**< The stack size of each worker thread */
    char          *version_string;                     /**< The version string of embedded db library */
    char          release_string[RELEASE_STR_LENGTH]; /**< The release name string of the system */
    char          sysname[SYSNAME_LEN];    /**< The OS name of the system */
    uint8_t       mac_sha1[SHA_DIGEST_LENGTH];         /**< The SHA1 digest of an interface MAC address */
    unsigned long id;                                  /**< MaxScale ID */
    unsigned int  n_nbpoll;                            /**< Tune number of non-blocking polls */
    unsigned int  pollsleep;                           /**< Wait time in blocking polls */
    int           syslog;                              /**< Log to syslog */
    int           maxlog;                              /**< Log to MaxScale's own logs */
    int           log_to_shm;                          /**< Write log-file to shared memory */
    unsigned int  auth_conn_timeout;                   /**< Connection timeout for the user authentication */
    unsigned int  auth_read_timeout;                   /**< Read timeout for the user authentication */
    unsigned int  auth_write_timeout;                  /**< Write timeout for the user authentication */
    bool          skip_permission_checks;              /**< Skip service and monitor permission checks */
    int32_t       passive;                             /**< True if MaxScale is in passive mode */
    int64_t       promoted_at;                         /**< Time when this Maxscale instance was
                                                        * promoted from a passive to an active */
    char          qc_name[PATH_MAX];                   /**< The name of the query classifier to load */
    char*         qc_args;                             /**< Arguments for the query classifier */
    qc_sql_mode_t qc_sql_mode;                         /**< The query classifier sql mode */
    char          admin_host[MAX_ADMIN_HOST_LEN];      /**< Admin interface host */
    uint16_t      admin_port;                          /**< Admin interface port */
    bool          admin_auth;                          /**< Admin interface authentication */
    bool          admin_enabled;                       /**< Admin interface is enabled */
    bool          admin_log_auth_failures;             /**< Log admin interface authentication failures */
    char          admin_ssl_key[PATH_MAX];             /**< Admin SSL key */
    char          admin_ssl_cert[PATH_MAX];            /**< Admin SSL cert */
    char          admin_ssl_ca_cert[PATH_MAX];         /**< Admin SSL CA cert */
    int           query_retries;                       /**< Number of times a interrupted query is retried */
    time_t        query_retry_timeout;                 /**< Timeout for query retries */
<<<<<<< HEAD
    bool          substitute_variables;                /**< Should environment variables be substituted */
=======
    char*         local_address;                       /**< Local address to use when connecting */
>>>>>>> facb8d60
} MXS_CONFIG;

/**
 * @brief Get global MaxScale configuration
 *
 * @return The global configuration
 */
MXS_CONFIG* config_get_global_options();

/**
 * @brief Get a configuration parameter
 *
 * @param params List of parameters
 * @param name Name of parameter to get
 * @return The parameter or NULL if the parameter was not found
 */
MXS_CONFIG_PARAMETER* config_get_param(MXS_CONFIG_PARAMETER* params, const char* name);

/**
 * @brief Helper function for checking SSL parameters
 *
 * @param key Parameter name
 * @return True if the parameter is an SSL parameter
 */
bool config_is_ssl_parameter(const char *key);

/**
 * @brief Check if a configuration parameter is valid
 *
 * If a module has declared parameters and parameters were given to the module,
 * the given parameters are compared to the expected ones. This function also
 * does preliminary type checking for various basic values as well as enumerations.
 *
 * @param params Module parameters
 * @param key Parameter key
 * @param value Parameter value
 * @param context Configuration context or NULL for no context (uses runtime checks)
 *
 * @return True if the configuration parameter is valid
 */
bool config_param_is_valid(const MXS_MODULE_PARAM *params, const char *key,
                           const char *value, const CONFIG_CONTEXT *context);

/**
 * @brief Get a boolean value
 *
 * The existence of the parameter should be checked with config_get_param() before
 * calling this function to determine whether the return value represents an existing
 * value or a missing value.
 *
 * @param params List of configuration parameters
 * @param key Parameter name
 *
 * @return The value as a boolean or false if none was found
 */
bool config_get_bool(const MXS_CONFIG_PARAMETER *params, const char *key);

/**
 * @brief Get an integer value
 *
 * This is used for both MXS_MODULE_PARAM_INT and MXS_MODULE_PARAM_COUNT.
 *
 * @param params List of configuration parameters
 * @param key Parameter name
 *
 * @return The integer value of the parameter or 0 if no parameter was found
 */
int config_get_integer(const MXS_CONFIG_PARAMETER *params, const char *key);

/**
 * @brief Get a size in bytes
 *
 * The value can have either one of the IEC binary prefixes or SI prefixes as
 * a suffix. For example, the value 1Ki will be converted to 1024 bytes whereas
 * 1k will be converted to 1000 bytes. Supported SI suffix values are k, m, g and t
 * in both lower and upper case. Supported IEC binary suffix values are
 * Ki, Mi, Gi and Ti both in upper and lower case.
 *
 * @param params List of configuration parameters
 * @param key Parameter name
 *
 * @return Number of bytes or 0 if no parameter was found
 */
uint64_t config_get_size(const MXS_CONFIG_PARAMETER *params, const char *key);

/**
 * @brief Get a string value
 *
 * @param params List of configuration parameters
 * @param key Parameter name
 *
 * @return The raw string value or an empty string if no parameter was found
 */
const char* config_get_string(const MXS_CONFIG_PARAMETER *params, const char *key);

/**
 * @brief Get a enumeration value
 *
 * @param params List of configuration parameters
 * @param key Parameter name
 * @param values All possible enumeration values
 *
 * @return The enumeration value converted to an int or -1 if the parameter was not found
 *
 * @note The enumeration values should not use -1 so that an undefined parameter is
 * detected. If -1 is used, config_get_param() should be used to detect whether
 * the parameter exists
 */
int config_get_enum(const MXS_CONFIG_PARAMETER *params, const char *key,
                    const MXS_ENUM_VALUE *values);

/**
 * @brief Get a service value
 *
 * @param params List of configuration parameters
 * @param key Parameter name
 *
 * @return Pointer to configured service
 */
struct service* config_get_service(const MXS_CONFIG_PARAMETER *params, const char *key);

/**
 * @brief Get a server value
 *
 * @param params List of configuration parameters
 * @param key Parameter name
 *
 * @return Pointer to configured server
 */
struct server* config_get_server(const MXS_CONFIG_PARAMETER *params, const char *key);

/**
 * @brief Get an array of servers. The caller should free the produced array,
 * but not the array elements.
 *
 * @param params List of configuration parameters
 * @param key Parameter name
 * @param output Where to save the output
 * @return How many servers were found, equal to output array size
 */
int config_get_server_list(const MXS_CONFIG_PARAMETER *params, const char *key,
                           struct server*** output);

/**
 * Get a compiled regular expression and the ovector size of the pattern. The
 * return value should be freed by the caller.
 *
 * @param params List of configuration parameters
 * @param key Parameter name
 * @param options PCRE2 compilation options
 * @param output_ovec_size Output for match data ovector size. On error,
 * nothing is written. If NULL, the parameter is ignored.
 * @return Compiled regex code on success, NULL otherwise
 */
pcre2_code* config_get_compiled_regex(const MXS_CONFIG_PARAMETER *params,
                                      const char *key, uint32_t options,
                                      uint32_t* output_ovec_size);

/**
 * Get multiple compiled regular expressions and the maximum ovector size of
 * the patterns. The returned regex codes should be freed by the caller.
 *
 * @param params List of configuration parameters
 * @param keys An array of parameter names. If an element is not found in @c params,
 * the corresponding spot in @c out_codes is set to NULL.
 * @param keys_size Size of both @c keys and @c out_arr
 * @param options PCRE2 compilation options
 * @param out_ovec_size If not NULL, the maximum ovector size of successfully
 * compiled patterns is written here.
 * @param out_codes An array of handles to compiled codes. The referenced pointers
 * will be set to point to the compiled codes. The array size must be equal to
 * @c keys array size and it must contain valid pointers.
 *
 * @return True, if all patterns given by @c keys were successfully compiled.
 * False otherwise.
 */
bool config_get_compiled_regexes(const MXS_CONFIG_PARAMETER *params,
                                 const char* keys[], int keys_size,
                                 uint32_t options, uint32_t* out_ovec_size,
                                 pcre2_code** out_codes[]);
/**
 * Parse a list of server names and write the results in an array of strings
 * with one server name in each. The output array and its elements should be
 * deallocated by the caller. The server names are not checked to be actual
 * configured servers.
 *
 * The output array may contain more elements than the the value returned, but these
 * extra elements are null and in the end of the array. If no server names were
 * parsed or if an error occurs, nothing is written to the output parameter.
 *
 * @param servers A list of server names
 * @param output_array Where to save the output
 * @return How many servers were found and set into the array. 0 on error or if
 * none were found.
 */
int config_parse_server_list(const char *servers, char ***output_array);

/**
 * @brief Get copy of parameter value if it is defined
 *
 * If a parameter with the name of @c key is defined in @c params, a copy of the
 * value of that parameter is returned. The caller must free the returned string.
 *
 * @param params List of configuration parameters
 * @param key Parameter name
 *
 * @return Pointer to copy of value or NULL if the parameter was not found
 *
 * @note The use of this function should be avoided after startup as the function
 * will abort the process if memory allocation fails.
 */
char* config_copy_string(const MXS_CONFIG_PARAMETER *params, const char *key);

/**
 * @brief Convert string truth value
 *
 * Used for truth values with @c 1, @c yes or @c true for a boolean true value and @c 0, @c no
 * or @c false for a boolean false value.
 *
 * @param str String to convert to a truth value
 *
 * @return 1 if @c value is true, 0 if value is false and -1 if the value is not
 * a valid truth value
 */
int config_truth_value(const char *value);

/**
 * @brief Get worker thread count
 *
 * @return Number of worker threads
 */
int config_threadcount(void);

/**
 * @brief Get thread stack size
 *
 * @return The configured worker thread stack size.
 */
size_t config_thread_stack_size(void);


/**
 * @brief Get number of non-blocking polls
 *
 * @return Number of non-blocking polls
 */
unsigned int config_nbpolls(void);

/**
 * @brief Get poll sleep interval
 *
 * @return The time each thread waits for a blocking poll
 */
unsigned int config_pollsleep(void);

/**
 * @brief Reload the configuration
 *
 * @return True if reloading was successful
 */
bool config_reload(void);

/**
 * @brief List all path parameters as JSON
 *
 * @param host Hostname of this server
 * @return JSON object representing the paths used by MaxScale
 */
json_t* config_maxscale_to_json(const char* host);

MXS_END_DECLS<|MERGE_RESOLUTION|>--- conflicted
+++ resolved
@@ -230,11 +230,8 @@
     char          admin_ssl_ca_cert[PATH_MAX];         /**< Admin SSL CA cert */
     int           query_retries;                       /**< Number of times a interrupted query is retried */
     time_t        query_retry_timeout;                 /**< Timeout for query retries */
-<<<<<<< HEAD
     bool          substitute_variables;                /**< Should environment variables be substituted */
-=======
     char*         local_address;                       /**< Local address to use when connecting */
->>>>>>> facb8d60
 } MXS_CONFIG;
 
 /**
