--- conflicted
+++ resolved
@@ -960,24 +960,8 @@
                         "protocol object for backend connection.")));
                 goto return_fd;
         }
-<<<<<<< HEAD
         
         /** Copy client flags to backend protocol */
-	if (backend_dcb->session->client->protocol)
-	{
-		protocol->client_capabilities = 
-		((MySQLProtocol *)(backend_dcb->session->client->protocol))->client_capabilities;
-        	/** Copy client charset to backend protocol */
-		protocol->charset =
-       			 ((MySQLProtocol *)(backend_dcb->session->client->protocol))->charset;
-	}
-	else
-	{
-		protocol->client_capabilities = GW_MYSQL_CAPABILITIES_PROTOCOL_41|
-						GW_MYSQL_CAPABILITIES_CLIENT;
-		protocol->charset = 33;
-=======
-       
 	if (backend_dcb->session->client->protocol)
 	{ 
 		/** Copy client flags to backend protocol */
@@ -991,7 +975,6 @@
 	{
 		protocol->client_capabilities = GW_MYSQL_CAPABILITIES_CLIENT;
 		protocol->charset = 0x08;
->>>>>>> 863a30c9
 	}
 	
         /*< if succeed, fd > 0, -1 otherwise */
