--- conflicted
+++ resolved
@@ -29,7 +29,7 @@
 #include <stdio.h>
 #include <stdlib.h>
 #include <string.h>
-<<<<<<< HEAD
+#include <inttypes.h>
 
 #include <maxscale/alloc.h>
 #include <maxscale/atomic.h>
@@ -50,27 +50,6 @@
 #include "../../../core/maxscale/monitor.h"
 #include "../../../core/maxscale/poll.h"
 #include "../../../core/maxscale/session.h"
-=======
-#include <service.h>
-#include <session.h>
-#include <router.h>
-#include <modules.h>
-#include <monitor.h>
-#include <version.h>
-#include <modinfo.h>
-#include <modutil.h>
-#include <atomic.h>
-#include <spinlock.h>
-#include <dcb.h>
-#include <maxscale.h>
-#include <maxscale/poll.h>
-#include <maxinfo.h>
-#include <skygw_utils.h>
-#include <log_manager.h>
-#include <resultset.h>
-#include <maxconfig.h>
-#include <inttypes.h>
->>>>>>> 898bc344
 
 static void exec_show(DCB *dcb, MAXINFO_TREE *tree);
 static void exec_select(DCB *dcb, MAXINFO_TREE *tree);
@@ -1072,18 +1051,6 @@
 }
 
 /**
-<<<<<<< HEAD
-=======
- * Interface to poll stats for event pending queue length
- */
-static int64_t
-maxinfo_event_pending_queue_length()
-{
-    return poll_get_stat(POLL_STAT_EVQ_PENDING);
-}
-
-/**
->>>>>>> 898bc344
  * Interface to poll stats for max event queue length
  */
 static int64_t
@@ -1171,19 +1138,6 @@
         resultset_row_set(row, 0, status[context->index].name);
         switch (status[context->index].type)
         {
-<<<<<<< HEAD
-        case VT_STRING:
-            resultset_row_set(row, 1,
-                              (char *)(*status[context->index].func)());
-            break;
-        case VT_INT:
-            snprintf(buf, 80, "%ld",
-                     (long)(*status[context->index].func)());
-            resultset_row_set(row, 1, buf);
-            break;
-        default:
-            ss_dassert(!true);
-=======
             case VT_STRING:
                 resultset_row_set(row, 1,
                                   (char *)(*status[context->index].func)());
@@ -1195,7 +1149,6 @@
                 break;
             default:
                 ss_dassert(!true);
->>>>>>> 898bc344
         }
         context->index++;
         return row;
