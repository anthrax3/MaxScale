/*
 * Copyright (c) 2016 MariaDB Corporation Ab
 *
 * Use of this software is governed by the Business Source License included
 * in the LICENSE.TXT file and at www.mariadb.com/bsl11.
 *
 * Change Date: 2020-01-01
 *
 * On the date above, in accordance with the Business Source License, use
 * of this software will be governed by version 2 or later of the General
 * Public License.
 */

/**
 * @file debugcmd.c  - The debug CLI command line interpreter
 *
 * The command interpreter for the dbug user interface. The command
 * structure is such that there are a numerb of commands, notably
 * show and a set of subcommands, the things to show in this case.
 *
 * Each subcommand has a handler function defined for it that is passeed
 * the DCB to use to print the output of the commands and up to 3 arguments
 * as numeric values.
 *
 * There are two "built in" commands, the help command and the quit
 * command.
<<<<<<< HEAD
=======
 *
>>>>>>> df4f3cb3
 */
#include <maxscale/cdefs.h>

#include <errno.h>
#include <stdio.h>
#include <stdlib.h>
#include <string.h>
#include <sys/syslog.h>
#include <telnetd.h>

#include <maxscale/adminusers.h>
#include <maxscale/alloc.h>
#include <maxscale/atomic.h>
#include <maxscale/buffer.h>
#include <maxscale/config.h>
#include <maxscale/dcb.h>
#include <maxscale/filter.h>
#include <maxscale/housekeeper.h>
#include <maxscale/log_manager.h>
#include <maxscale/maxscale.h>
#include <maxscale/modulecmd.h>
#include <maxscale/router.h>
#include <maxscale/server.h>
#include <maxscale/service.h>
#include <maxscale/spinlock.h>
#include <maxscale/users.h>
#include <maxscale/utils.h>
#include <maxscale/version.h>
<<<<<<< HEAD
#include <maxscale/log_manager.h>
#include <maxscale/worker.h>
=======
#include <debugcli.h>
>>>>>>> df4f3cb3

#include "../../../core/maxscale/config_runtime.h"
#include "../../../core/maxscale/maxscale.h"
#include "../../../core/maxscale/modules.h"
#include "../../../core/maxscale/monitor.h"
#include "../../../core/maxscale/poll.h"
#include "../../../core/maxscale/session.h"

#define MAXARGS 12

#define ARG_TYPE_NONE           0
#define ARG_TYPE_ADDRESS        1
#define ARG_TYPE_STRING         2
#define ARG_TYPE_SERVICE        3
#define ARG_TYPE_SERVER         4
#define ARG_TYPE_DBUSERS        5
#define ARG_TYPE_SESSION        6
#define ARG_TYPE_DCB            7
#define ARG_TYPE_MONITOR        8
#define ARG_TYPE_FILTER         9
#define ARG_TYPE_NUMERIC        10

/**
 * The subcommand structure
 *
 * These are the options that may be passed to a command
 */
struct subcommand
{
    char    *arg1;
    int     argc_min;
    int     argc_max;
    void    (*fn)();
    char    *help;
    char    *devhelp;
    int     arg_types[MAXARGS];
};

#define EMPTY_OPTION

static void telnetdShowUsers(DCB *);
static void show_log_throttling(DCB *);

static void showVersion(DCB *dcb)
{
    dcb_printf(dcb, "%s\n", MAXSCALE_VERSION);
}

/**
 * The subcommands of the show command
 */
struct subcommand showoptions[] =
{
#if defined(BUFFER_TRACE)
    {
        "buffers",    0, dprintAllBuffers,
        "Show all buffers with backtrace",
        "Show all buffers with backtrace",
        {0}
    },
#endif
    {
        "dcbs", 0, 0, dprintAllDCBs,
        "Show all DCBs",
        "Usage: show dcbs",
        {0}
    },
    {
        "dbusers", 1, 1, service_print_users,
        "[deprecated] Show user statistics",
        "See `show authenticators`",
        {ARG_TYPE_SERVICE}
    },
    {
        "authenticators", 1, 1, service_print_users,
        "Show authenticator diagnostics for a service",
        "Usage: show authenticators SERVICE\n"
        "\n"
        "Parameters:\n"
        "SERVICE Service to inspect\n"
        "\n"
        "Example : show authenticators my-service",
        {ARG_TYPE_SERVICE}
    },
    {
        "epoll", 0, 0, dprintPollStats,
        "Show the polling system statistics",
        "Usage: show epoll",
        {0}
    },
    {
        "eventstats", 0, 0, dShowEventStats,
        "Show event queue statistics",
        "Usage: show eventstats",
        {0}
    },
    {
        "filter", 1, 1, dprintFilter,
        "Show filter details",
        "Usage: show filter FILTER\n"
        "\n"
        "Parameters:\n"
        "FILTER Filter to show\n"
        "\n"
        "Example: show filter my-filter",
        {ARG_TYPE_FILTER}
    },
    {
        "filters", 0, 0, dprintAllFilters,
        "Show all filters",
        "Usage: show filters",
        {0}
    },
    {
        "log_throttling", 0, 0, show_log_throttling,
        "Show the current log throttling setting (count, window (ms), suppression (ms))",
        "Usage: show log_throttling",
        {0}
    },
    {
        "modules", 0, 0, dprintAllModules,
        "Show all currently loaded modules",
        "Usage: show modules",
        {0}
    },
    {
        "monitor", 1, 1, monitorShow,
        "Show monitor details",
        "Usage: show monitor MONITOR\n"
        "\n"
        "Parameters:\n"
        "MONITOR Monitor to show\n"
        "\n"
        "Example: show monitor \"Cluster Monitor\"",
        {ARG_TYPE_MONITOR}
    },
    {
        "monitors", 0, 0, monitorShowAll,
        "Show all monitors",
        "Usage: show monitors",
        {0}
    },
    {
        "persistent", 1, 1, dprintPersistentDCBs,
        "Show the persistent connection pool of a server",
        "Usage: show persistent SERVER\n"
        "\n"
        "Parameters:\n"
        "SERVER Server to show\n"
        "\n"
        "Example: show persistent db-server-1",
        {ARG_TYPE_SERVER}
    },
    {
        "server", 1, 1, dprintServer,
        "Show server details",
        "Usage: show server SERVER\n"
        "\n"
        "Parameters:\n"
        "SERVER Server to show\n"
        "\n"
        "Example: show server db-server-1",
        {ARG_TYPE_SERVER}
    },
    {
        "servers", 0, 0, dprintAllServers,
        "Show all servers",
        "Usage: show servers",
        {0}
    },
    {
        "serversjson", 0, 0, dprintAllServersJson,
        "Show all servers in JSON",
        "Usage: show serversjson",
        {0}
    },
    {
        "services", 0, 0, dprintAllServices,
        "Show all configured services in MaxScale",
        "Usage: show services",
        {0}
    },
    {
        "service", 1, 1, dprintService,
        "Show a single service in MaxScale",
        "Usage: show service SERVICE\n"
        "\n"
        "Parameters:\n"
        "SERVICE Service to show\n"
        "\n"
        "Example: show service my-service",
        {ARG_TYPE_SERVICE}
    },
    {
        "session", 1, 1, dprintSession,
        "Show session details",
        "Usage: show session SESSION\n"
        "\n"
        "Parameters:\n"
        "SESSION Session ID of the session to show\n"
        "\n"
        "Example: show session 5",
        {ARG_TYPE_SESSION}
    },
    {
        "sessions", 0, 0, dprintAllSessions,
        "Show all active sessions in MaxScale",
        "Usage: show sessions",
        {0}
    },
    {
        "tasks", 0, 0, hkshow_tasks,
        "Show all active housekeeper tasks in MaxScale",
        "Usage: show tasks",
        {0}
    },
    {
        "threads", 0, 0, dShowThreads,
        "Show the status of the worker threads in MaxScale",
        "Usage: show threads",
        {0}
    },
    {
        "users", 0, 0, telnetdShowUsers,
        "Show enabled Linux accounts",
        "Usage: show users",
        {0}
    },
    {
        "version", 0, 0, showVersion,
        "Show the MaxScale version number",
        "Usage: show version",
        {0}
    },
    { EMPTY_OPTION}
};

bool listfuncs_cb(const MODULECMD *cmd, void *data)
{
    DCB *dcb = (DCB*)data;

    dcb_printf(dcb, "Command:\t%s %s\n", cmd->domain, cmd->identifier);
    dcb_printf(dcb, "Description:\t%s\n", cmd->description);
    dcb_printf(dcb, "Parameters:\t");

    for (int i = 0; i < cmd->arg_count_max; i++)
    {
        modulecmd_arg_type_t *type = &cmd->arg_types[i];

        if (MODULECMD_GET_TYPE(type) != MODULECMD_ARG_OUTPUT)
        {
            dcb_printf(dcb, "%s%s",
                       modulecmd_argtype_to_str(&cmd->arg_types[i]),
                       i < cmd->arg_count_max - 1 ? " " : "");
        }
    }

    dcb_printf(dcb, "\n\n");

    for (int i = 0; i < cmd->arg_count_max; i++)
    {
        modulecmd_arg_type_t *type = &cmd->arg_types[i];

        if (MODULECMD_GET_TYPE(type) != MODULECMD_ARG_OUTPUT)
        {
            dcb_printf(dcb, "    %s - %s\n",
                       modulecmd_argtype_to_str(&cmd->arg_types[i]),
                       cmd->arg_types[i].description);
        }
    }

    dcb_printf(dcb, "\n");

    return true;
}

void dListCommands(DCB *dcb, const char *domain, const char *ident)
{
    modulecmd_foreach(domain, ident, listfuncs_cb, dcb);
}

/**
 * The subcommands of the list command
 */
struct subcommand listoptions[] =
{
    {
        "clients", 0, 0, dListClients,
        "List all the client connections to MaxScale",
        "Usage: list clients",
        {0}
    },
    {
        "dcbs", 0, 0, dListDCBs,
        "List all active connections within MaxScale",
        "Usage: list dcbs",
        {0}
    },
    {
        "filters", 0, 0, dListFilters,
        "List all filters",
        "Usage: list filters",
        {0}
    },
    {
        "listeners", 0, 0, dListListeners,
        "List all listeners",
        "Usage: list listeners",
        {0}
    },
    {
        "modules", 0, 0, dprintAllModules,
        "List all currently loaded modules",
        "Usage: list modules",
        {0}
    },
    {
        "monitors", 0, 0, monitorList,
        "List all monitors",
        "Usage: list monitors",
        {0}
    },
    {
        "services", 0, 0, dListServices,
        "List all services",
        "Usage: list services",
        {0}
    },
    {
        "servers", 0, 0, dListServers,
        "List all servers",
        "Usage: list servers",
        {0}
    },
    {
        "sessions", 0, 0, dListSessions,
        "List all the active sessions within MaxScale",
        "Usage: list sessions",
        {0}
    },
    {
        "threads", 0, 0, dShowThreads,
        "List the status of the polling threads in MaxScale",
        "Usage: list threads",
        {0}
    },
    {
        "commands", 0, 2, dListCommands,
        "List registered commands",
        "Usage: list commands [MODULE] [COMMAND]\n"
        "\n"
        "Parameters:\n"
        "MODULE  Regular expressions for filtering module names\n"
        "COMMAND Regular expressions for filtering module command names\n"
        "\n"
        "Example: list commands my-module my-command",
        {ARG_TYPE_STRING, ARG_TYPE_STRING}
    },
    { EMPTY_OPTION}
};

static void shutdown_server()
{
    maxscale_shutdown();
}

static void shutdown_service(DCB *dcb, SERVICE *service);
static void shutdown_monitor(DCB *dcb, MXS_MONITOR *monitor);

static void
shutdown_listener(DCB *dcb, SERVICE *service, const char *name)
{
    if (serviceStopListener(service, name))
    {
        dcb_printf(dcb, "Stopped listener '%s'\n", name);
    }
    else
    {
        dcb_printf(dcb, "Failed to stop listener '%s'\n", name);
    }
}

/**
 * The subcommands of the shutdown command
 */
struct subcommand shutdownoptions[] =
{
    {
        "maxscale",
        0, 0,
        shutdown_server,
        "Initiate a controlled shutdown of MaxScale",
        "Usage: shutdown maxscale",
        {0}
    },
    {
        "monitor",
        1, 1,
        shutdown_monitor,
        "Stop a monitor",
        "Usage: shutdown monitor MONITOR\n"
        "\n"
        "Parameters:\n"
        "MONITOR Monitor to stop\n"
        "\n"
        "Example: shutdown monitor db-cluster-monitor",
        {ARG_TYPE_MONITOR}
    },
    {
        "service",
        1, 1,
        shutdown_service,
        "Stop a service",
        "Usage: shutdown service SERVICE\n"
        "\n"
        "Parameters:\n"
        "SERVICE Service to stop\n"
        "\n"
        "Example: shutdown service \"Sales Database\"",
        {ARG_TYPE_SERVICE}
    },
    {
        "listener",
        2, 2,
        shutdown_listener,
        "Stop a listener",
        "Usage: shutdown listener SERVICE LISTENER\n"
        "\n"
        "Parameters:\n"
        "SERVICE  Service where LISTENER points to\n"
        "LISTENER The listener to stop\n"
        "\n"
        "Example: shutdown listener \"RW Service\" \"RW Listener\"",
        {ARG_TYPE_SERVICE, ARG_TYPE_STRING}
    },
    {
        EMPTY_OPTION
    }
};

static void sync_logs(DCB *dcb)
{
    if (mxs_log_flush_sync() == 0)
    {
        dcb_printf(dcb, "Logs flushed to disk\n");
    }
    else
    {
        dcb_printf(dcb, "Failed to flush logs to disk. Read the error log for "
                   "more details.\n");
    }
}

struct subcommand syncoptions[] =
{
    {
        "logs",
        0, 0,
        sync_logs,
        "Flush log files to disk",
        "Usage: flush logs",
        {0}
    },
    {
        EMPTY_OPTION
    }
};

static void restart_service(DCB *dcb, SERVICE *service);
static void restart_monitor(DCB *dcb, MXS_MONITOR *monitor);

static void
restart_listener(DCB *dcb, SERVICE *service, const char *name)
{
    if (serviceStartListener(service, name))
    {
        dcb_printf(dcb, "Restarted listener '%s'\n", name);
    }
    else
    {
        dcb_printf(dcb, "Failed to restart listener '%s'\n", name);
    }
}

/**
 * The subcommands of the restart command
 */
struct subcommand restartoptions[] =
{
    {
        "monitor", 1, 1, restart_monitor,
        "Restart a monitor",
        "Usage: restart monitor NAME\n"
        "\n"
        "Parameters:\n"
        "NAME Monitor to restart\n"
        "\n"
        "Example: restart monitor db-cluster-monitor",
        {ARG_TYPE_MONITOR}
    },
    {
        "service", 1, 1, restart_service,
        "Restart a service",
        "Usage: restart service NAME\n"
        "\n"
        "Parameters:\n"
        "NAME Service to restart\n"
        "\n"
        "Example: restart service \"Sales Database\"",
        {ARG_TYPE_SERVICE}
    },
    {
        "listener", 2, 2, restart_listener,
        "Restart a listener",
        "Usage: restart listener NAME\n"
        "\n"
        "Parameters:\n"
        "NAME Listener to restart\n"
        "\n"
        "Example: restart listener \"RW Service\" \"RW Listener\"",
        {ARG_TYPE_SERVICE, ARG_TYPE_STRING}
    },
    { EMPTY_OPTION }
};

static void set_server(DCB *dcb, SERVER *server, char *bit);
static void set_pollsleep(DCB *dcb, int);
static void set_nbpoll(DCB *dcb, int);
static void set_log_throttling(DCB *dcb, int count, int window_ms, int suppress_ms);
/**
 * The subcommands of the set command
 */
struct subcommand setoptions[] =
{
    {
        "server", 2, 2, set_server,
        "Set the status of a server",
        "Usage: set server NAME STATUS\n"
        "\n"
        "Parameters:\n"
        "NAME   Server name\n"
        "STATUS The status to set\n"
        "\n"
        "Example: set server dbnode4 master",
        {ARG_TYPE_SERVER, ARG_TYPE_STRING}
    },
    {
        "pollsleep", 1, 1, set_pollsleep,
        "Set poll sleep period",
        "Usage: set pollsleep VALUE\n"
        "\n"
        "Parameters:\n"
        "VALUE  Poll sleep in milliseconds\n"
        "\n"
        "Sets the maximum poll sleep period in milliseconds\n"
        "\n"
        "Example: set pollsleep 100",
        {ARG_TYPE_NUMERIC}
    },
    {
        "nbpolls", 1, 1, set_nbpoll,
        "Set non-blocking polls",
        "Usage: set nbpolls VALUE\n"
        "\n"
        "Parameters:\n"
        "VALUE  Number of non-blocking polls\n"
        "\n"
        "Sets the number of non-blocking polls\n"
        "\n"
        "Example: set nbpolls 5",
        {ARG_TYPE_NUMERIC}
    },
    {
        "log_throttling", 3, 3, set_log_throttling,
        "Set the log throttling configuration",
        "Usage: set log_throttling COUNT WINDOW SUPPRESS\n"
        "\n"
        "Parameters:\n"
        "COUNT    Number of messages to log before throttling\n"
        "WINDOW   The time window in milliseconds where COUNT messages can be logged\n"
        "SUPPRESS The log suppression in milliseconds once COUNT messages have been logged\n"
        "\n"
        "Example: set log_throttling 5 1000 25000",
        {ARG_TYPE_NUMERIC, ARG_TYPE_NUMERIC, ARG_TYPE_NUMERIC}
    },
    { EMPTY_OPTION }
};

static void clear_server(DCB *dcb, SERVER *server, char *bit);
/**
 * The subcommands of the clear command
 */
struct subcommand clearoptions[] =
{
    {
        "server", 2, 2, clear_server,
        "Clear server status",
        "Usage: clear server NAME STATUS\n"
        "\n"
        "Parameters:\n"
        "NAME   Server name\n"
        "STATUS The status to clear\n"
        "\n"
        "Example: clear server dbnode2 master",
        {ARG_TYPE_SERVER, ARG_TYPE_STRING}
    },
    { EMPTY_OPTION }
};

static void reload_dbusers(DCB *dcb, SERVICE *service);
static void reload_config(DCB *dcb);

/**
 * The subcommands of the reload command
 */
struct subcommand reloadoptions[] =
{
    {
        "config", 0, 0, reload_config,
        "[Deprecated] Reload the configuration",
        "Usage: reload config",
        {0}
    },
    {
        "dbusers", 1, 1, reload_dbusers,
        "Reload the database users for a service",
        "Usage: reload dbusers SERVICE\n"
        "\n"
        "Parameters:\n"
        "SERVICE Reload database users for this service\n"
        "\n"
        "Example: reload dbusers \"splitter service\"",
        {ARG_TYPE_SERVICE}
    },
    { EMPTY_OPTION }
};

static void enable_log_priority(DCB *, char *);
static void disable_log_priority(DCB *, char *);
static void enable_sess_log_priority(DCB *dcb, char *arg1, char *arg2);
static void disable_sess_log_priority(DCB *dcb, char *arg1, char *arg2);
static void enable_service_root(DCB *dcb, SERVICE *service);
static void disable_service_root(DCB *dcb, SERVICE *service);
static void enable_syslog();
static void disable_syslog();
static void enable_maxlog();
static void disable_maxlog();
static void enable_account(DCB *, char *user);
static void enable_admin_account(DCB *, char *user);
static void disable_account(DCB *, char *user);

/**
 *  * The subcommands of the enable command
 *   */
struct subcommand enableoptions[] =
{
    {
        "log-priority",
        1, 1,
        enable_log_priority,
        "Enable a logging priority",
        "Usage: enable log-priority PRIORITY\n"
        "\n"
        "Parameters:"
        "PRIORITY One of 'err', 'warning', 'notice','info' or 'debug'\n"
        "\n"
        "Example: enable log-priority info",
        {ARG_TYPE_STRING}
    },
    {
        "sessionlog-priority",
        2, 2,
        enable_sess_log_priority,
        "[Deprecated] Enable a logging priority for a session",
        "This command is deprecated",
        {ARG_TYPE_STRING, ARG_TYPE_STRING}
    },
    {
        "root",
        1, 1,
        enable_service_root,
        "Enable root user access to a service",
        "Usage: enable root SERVICE\n"
        "\n"
        "Parameters:\n"
        "SERVICE Service where root user is enabled\n"
        "\n"
        "Example: enable root my-service",
        {ARG_TYPE_SERVICE}
    },
    {
        "syslog",
        0, 0,
        enable_syslog,
        "Enable syslog logging",
        "Usage: enable syslog",
        {0}
    },
    {
        "maxlog",
        0, 0,
        enable_maxlog,
        "Enable MaxScale logging",
        "Usage: enable maxlog",
        {0}
    },
    {
        "account",
        1, 1,
        enable_admin_account,
        "Activate a Linux user account for administrative MaxAdmin use",
        "Usage: enable account USER\n"
        "\n"
        "Parameters:\n"
        "USER The user account to enable\n"
        "\n"
        "Example: enable account alice",
        {ARG_TYPE_STRING}
    },
    {
        "readonly-account",
        1, 1,
        enable_account,
        "Activate a Linux user account for read-only MaxAdmin use",
        "Usage: enable account USER\n"
        "\n"
        "Parameters:\n"
        "USER The user account to enable\n"
        "\n"
        "Example: enable account alice",
        {ARG_TYPE_STRING}
    },
    {
        EMPTY_OPTION
    }
};



/**
 *  * The subcommands of the disable command
 *   */
struct subcommand disableoptions[] =
{
    {
        "log-priority",
        1, 1,
        disable_log_priority,
        "Disable a logging priority",
        "Usage: disable log-priority PRIORITY\n"
        "\n"
        "Parameters:"
        "PRIORITY One of 'err', 'warning', 'notice','info' or 'debug'\n"
        "\n"
        "Example: disable log-priority info",
        {ARG_TYPE_STRING}
    },
    {
        "sessionlog-priority",
        2, 2,
        disable_sess_log_priority,
        "[Deprecated] Disable a logging priority for a particular session",
        "This command is deprecated",
        {ARG_TYPE_STRING, ARG_TYPE_STRING}
    },
    {
        "root",
        1, 1,
        disable_service_root,
        "Disable root access",
        "Usage: disable root SERVICE\n"
        "\n"
        "Parameters:\n"
        "SERVICE Service where root user is disabled\n"
        "\n"
        "Example: disable root my-service",
        {ARG_TYPE_SERVICE}
    },
    {
        "syslog",
        0, 0,
        disable_syslog,
        "Disable syslog logging",
        "Usage: disable syslog",
        {0}
    },
    {
        "maxlog",
        0, 0,
        disable_maxlog,
        "Disable MaxScale logging",
        "Usage: disable maxlog",
        {0}
    },
    {
        "account",
        1, 1,
        disable_account,
        "Disable Linux user",
        "Usage: disable account USER\n"
        "\n"
        "Parameters:\n"
        "USER The user account to disable\n"
        "\n"
        "Example: disable account alice",
        {ARG_TYPE_STRING}
    },
    {
        EMPTY_OPTION
    }
};

static void inet_add_user(DCB *, char *user, char *password);
static void inet_add_admin_user(DCB *, char *user, char *password);

static void cmd_AddServer(DCB *dcb, SERVER *server, char *v1, char *v2, char *v3,
                          char *v4, char *v5, char *v6, char *v7, char *v8, char *v9,
                          char *v10, char *v11)
{
    char *values[11] = {v1, v2, v3, v4, v5, v6, v7, v8, v9, v10, v11};
    const int items = sizeof(values) / sizeof(values[0]);

    for (int i = 0; i < items && values[i]; i++)
    {
        if (runtime_link_server(server, values[i]))
        {
            dcb_printf(dcb, "Added server '%s' to '%s'\n", server->unique_name, values[i]);
        }
        else
        {
            dcb_printf(dcb, "Could not add server '%s' to object '%s'. See error log for more details.\n",
                       server->unique_name, values[i]);
        }
    }
}

/**
 * The subcommands of the ping command.
 */
void ping_workers(DCB* dcb)
{
    int n_workers = config_threadcount();

    for (int i = 0; i < n_workers; ++i)
    {
        MXS_WORKER *worker = mxs_worker_get(i);

        if (mxs_worker_post_message(worker, MXS_WORKER_MSG_PING, 0, 0))
        {
            dcb_printf(dcb, "Posted message to worker %d.\n", i);
        }
        else
        {
            dcb_printf(dcb, "Could not post message to worker %d: %s\n", i, mxs_strerror(errno));
        }
    }
}

struct subcommand pingoptions[] =
{
    {
        "workers", 0, 0, ping_workers,
        "Ping Workers",
        "Ping Workers",
        {ARG_TYPE_NONE}
    },
    { EMPTY_OPTION }
};

/**
 * The subcommands of the add command
 */
struct subcommand addoptions[] =
{
    {
        "user", 2, 2, inet_add_admin_user,
         "Add an administrative account for using maxadmin over the network",
        "Usage: add user USER PASSWORD\n"
        "\n"
        "Parameters:\n"
        "USER     User to add\n"
        "PASSWORD Password for the user\n"
        "\n"
        "Example: add user bob somepass",
        {ARG_TYPE_STRING, ARG_TYPE_STRING}
    },
    {
        "readonly-user", 2, 2, inet_add_user,
        "Add a read-only account for using maxadmin over the network",
        "Usage: add user USER PASSWORD\n"
        "\n"
        "Parameters:\n"
        "USER     User to add\n"
        "PASSWORD Password for the user\n"
        "\n"
        "Example: add user bob somepass",
        {ARG_TYPE_STRING, ARG_TYPE_STRING}
    },
    {
        "server", 2, 12, cmd_AddServer,
        "Add a new server to a service",
        "Usage: add server SERVER TARGET...\n"
        "\n"
        "Parameters:\n"
        "SERVER  The server that is added to TARGET\n"
        "TARGET  List of service and/or monitor names separated by spaces\n"
        "\n"
        "A server can be assigned to a maximum of 11 objects in one command\n"
        "\n"
        "Example: add server my-db my-service \"Cluster Monitor\"",
        {
            ARG_TYPE_SERVER, ARG_TYPE_STRING, ARG_TYPE_STRING, ARG_TYPE_STRING,
            ARG_TYPE_STRING, ARG_TYPE_STRING, ARG_TYPE_STRING, ARG_TYPE_STRING,
            ARG_TYPE_STRING, ARG_TYPE_STRING, ARG_TYPE_STRING, ARG_TYPE_STRING
        }
    },
    { EMPTY_OPTION}
};


static void telnetdRemoveUser(DCB *, char *user);

static void cmd_RemoveServer(DCB *dcb, SERVER *server, char *v1, char *v2, char *v3,
                             char *v4, char *v5, char *v6, char *v7, char *v8, char *v9,
                             char *v10, char *v11)
{
    char *values[11] = {v1, v2, v3, v4, v5, v6, v7, v8, v9, v10, v11};
    const int items = sizeof(values) / sizeof(values[0]);

    for (int i = 0; i < items && values[i]; i++)
    {
        if (runtime_unlink_server(server, values[i]))
        {
            dcb_printf(dcb, "Removed server '%s' from '%s'\n", server->unique_name, values[i]);
        }
        else
        {
            dcb_printf(dcb, "No service or monitor with the name '%s'\n", values[i]);
        }
    }
}

/**
 * The subcommands of the remove command
 */
struct subcommand removeoptions[] =
{
    {
        "user",
        1, 1,
        telnetdRemoveUser,
        "Remove account for using maxadmin over the network",
        "Usage: remove user USER\n"
        "\n"
        "Parameters:\n"
        "USER     User to remove\n"
        "\n"
        "Example: remove user bob",
        {ARG_TYPE_STRING, ARG_TYPE_STRING}
    },
    {
        "server", 2, 12, cmd_RemoveServer,
        "Remove a server from a service or a monitor",
        "Usage: remove server SERVER TARGET...\n"
        "\n"
        "Parameters:\n"
        "SERVER  The server that is removed from TARGET\n"
        "TARGET  List of service and/or monitor names separated by spaces\n"
        "\n"
        "A server can be removed from a maximum of 11 objects in one command\n"
        "\n"
        "Example: remove server my-db my-service \"Cluster Monitor\"",
        {
            ARG_TYPE_SERVER, ARG_TYPE_STRING, ARG_TYPE_STRING, ARG_TYPE_STRING,
            ARG_TYPE_STRING, ARG_TYPE_STRING, ARG_TYPE_STRING, ARG_TYPE_STRING,
            ARG_TYPE_STRING, ARG_TYPE_STRING, ARG_TYPE_STRING, ARG_TYPE_STRING
        }
    },
    {
        EMPTY_OPTION
    }
};

/**
 * User command to flush a single logfile
 *
 * @param pdcb          The stream to write output to
 * @param logname       The name of the log
 */
static void
flushlog(DCB *pdcb, char *logname)
{
    bool unrecognized = false;
    bool deprecated = false;

    if (!strcasecmp(logname, "error"))
    {
        deprecated = true;
    }
    else if (!strcasecmp(logname, "message"))
    {
        deprecated = true;
    }
    else if (!strcasecmp(logname, "trace"))
    {
        deprecated = true;
    }
    else if (!strcasecmp(logname, "debug"))
    {
        deprecated = true;
    }
    else if (!strcasecmp(logname, "maxscale"))
    {
        ; // nop
    }
    else
    {
        unrecognized = true;
    }

    if (unrecognized)
    {
        dcb_printf(pdcb, "Unexpected logfile name '%s', expected: 'maxscale'.\n", logname);
    }
    else
    {
        mxs_log_rotate();

        if (deprecated)
        {
            dcb_printf(pdcb,
                       "'%s' is deprecated, currently there is only one log 'maxscale', "
                       "which was rotated.\n", logname);
        }
    }
}

/**
 * User command to flush all logfiles
 *
 * @param pdcb          The stream to write output to
 */
static void
flushlogs(DCB *pdcb)
{
    mxs_log_rotate();
}


/**
 * The subcommands of the flush command
 */
struct subcommand flushoptions[] =
{
    {
        "log",
        1, 1,
        flushlog,
        "Flush the content of a log file and reopen it",
        "Usage: flush log",
        {ARG_TYPE_STRING}
    },
    {
        "logs",
        0, 0,
        flushlogs,
        "Flush the content of a log file and reopen it",
        "Usage: flush logs",
        {0}
    },
    {
        EMPTY_OPTION
    }
};

/** This is used to prevent concurrent creation or removal of servers */
static SPINLOCK server_mod_lock = SPINLOCK_INIT;

/**
 * Create a new server
 *
 * @param dcb Client DCB
 * @param name Server name
 * @param address Server network address
 * @param port Server port
 * @param protocol Protocol, NULL for default (MySQLBackend)
 * @param authenticator Authenticator module, NULL for default (MySQLBackendAuth)
 * @param authenticator_options Authenticator options, NULL for no options
 */
static void createServer(DCB *dcb, char *name, char *address, char *port,
                         char *protocol, char *authenticator, char *authenticator_options)
{
    spinlock_acquire(&server_mod_lock);

    if (server_find_by_unique_name(name) == NULL)
    {
        if (runtime_create_server(name, address, port, protocol, authenticator, authenticator_options))
        {
            dcb_printf(dcb, "Created server '%s'\n", name);
        }
        else
        {
            dcb_printf(dcb, "Failed to create new server, see log file for more details\n");
        }
    }
    else
    {
        dcb_printf(dcb, "Server '%s' already exists.\n", name);
    }

    spinlock_release(&server_mod_lock);
}

static void createListener(DCB *dcb, SERVICE *service, char *name, char *address,
                           char *port, char *protocol, char *authenticator,
                           char *authenticator_options, char *key, char *cert,
                           char *ca, char *version, char *depth)
{
    if (runtime_create_listener(service, name, address, port, protocol,
                                authenticator, authenticator_options,
                                key, cert, ca, version, depth))
    {
        dcb_printf(dcb, "Listener '%s' created\n", name);
    }
    else
    {
        dcb_printf(dcb, "Failed to create listener '%s', see log for more details\n", name);
    }
}

static void createMonitor(DCB *dcb, const char *name, const char *module)
{
    if (monitor_find(name))
    {
        dcb_printf(dcb, "Monitor '%s' already exists\n", name);
    }
    else if (runtime_create_monitor(name, module))
    {
        dcb_printf(dcb, "Created monitor '%s'\n", name);
    }
    else
    {
        dcb_printf(dcb, "Failed to create monitor '%s', see log for more details\n", name);
    }
}

struct subcommand createoptions[] =
{
    {
        "server", 2, 6, createServer,
        "Create a new server",
        "Usage: create server NAME HOST [PORT] [PROTOCOL] [AUTHENTICATOR] [OPTIONS]\n"
        "\n"
        "Parameters:\n"
        "NAME          Server name\n"
        "HOST          Server host address\n"
        "PORT          Server port (default 3306)\n"
        "PROTOCOL      Server protocol (default MySQLBackend)\n"
        "AUTHENTICATOR Authenticator module name (default MySQLAuth)\n"
        "OPTIONS       Comma separated list of options for the authenticator\n"
        "\n"
        "The first two parameters are required, the others are optional.\n"
        "\n"
        "Example: create server my-db-1 192.168.0.102 3306",
        {
            ARG_TYPE_STRING, ARG_TYPE_STRING, ARG_TYPE_STRING, ARG_TYPE_STRING,
            ARG_TYPE_STRING, ARG_TYPE_STRING
        }
    },
    {
        "listener", 2, 12, createListener,
        "Create a new listener for a service",
        "Usage: create listener SERVICE NAME [HOST] [PORT] [PROTOCOL] [AUTHENTICATOR] [OPTIONS]\n"
        "                       [SSL_KEY] [SSL_CERT] [SSL_CA] [SSL_VERSION] [SSL_VERIFY_DEPTH]\n"
        "\n"
        "Parameters\n"
        "SERVICE       Service where this listener is added\n"
        "NAME          Listener name\n"
        "HOST          Listener host address (default [::])\n"
        "PORT          Listener port (default 3306)\n"
        "PROTOCOL      Listener protocol (default MySQLClient)\n"
        "AUTHENTICATOR Authenticator module name (default MySQLAuth)\n"
        "OPTIONS       Options for the authenticator module\n"
        "SSL_KEY       Path to SSL private key\n"
        "SSL_CERT      Path to SSL certificate\n"
        "SSL_CA        Path to CA certificate\n"
        "SSL_VERSION   SSL version (default MAX)\n"
        "SSL_VERIFY_DEPTH Certificate verification depth\n"
        "\n"
        "The first two parameters are required, the others are optional.\n"
        "Any of the optional parameters can also have the value 'default'\n"
        "which will be replaced with the default value.\n"
        "\n"
        "Example: create listener my-service my-new-listener 192.168.0.101 4006",
        {
            ARG_TYPE_SERVICE, ARG_TYPE_STRING, ARG_TYPE_STRING, ARG_TYPE_STRING,
            ARG_TYPE_STRING, ARG_TYPE_STRING, ARG_TYPE_STRING, ARG_TYPE_STRING,
            ARG_TYPE_STRING, ARG_TYPE_STRING, ARG_TYPE_STRING, ARG_TYPE_STRING,
        }
    },
    {
        "monitor", 2, 2, createMonitor,
        "Create a new monitor",
        "Usage: create monitor NAME MODULE\n"
        "\n"
        "Parameters:\n"
        "NAME    Monitor name\n"
        "MODULE  Monitor module\n"
        "\n"
        "Example: create monitor my-monitor mysqlmon",
        {
            ARG_TYPE_STRING, ARG_TYPE_STRING
        }
    },
    {
        EMPTY_OPTION
    }
};

static void destroyServer(DCB *dcb, SERVER *server)
{
    /** Do this so that we don't directly access the server. Currently, the
     * destruction of a server does not free any memory and the server stays
     * valid. */
    char name[strlen(server->unique_name) + 1];
    strcpy(name, server->unique_name);

    if (runtime_destroy_server(server))
    {
        dcb_printf(dcb, "Destroyed server '%s'\n", name);
    }
    else
    {
        dcb_printf(dcb, "Failed to destroy server '%s', see log file for more details\n", name);
    }
}

static void destroyListener(DCB *dcb, SERVICE *service, const char *name)
{
    if (runtime_destroy_listener(service, name))
    {
        dcb_printf(dcb, "Destroyed listener '%s'\n", name);
    }
    else
    {
        dcb_printf(dcb, "Failed to destroy listener '%s', see log file for more details\n", name);
    }
}


static void destroyMonitor(DCB *dcb, MXS_MONITOR *monitor)
{
    char name[strlen(monitor->name) + 1];
    strcpy(name, monitor->name);

    if (runtime_destroy_monitor(monitor))
    {
        dcb_printf(dcb, "Destroyed monitor '%s'\n", name);
    }
    else
    {
        dcb_printf(dcb, "Failed to destroy monitor '%s', see log file for more details\n", name);
    }
}

struct subcommand destroyoptions[] =
{
    {
        "server", 1, 1, destroyServer,
        "Destroy a server",
        "Usage: destroy server NAME\n"
        "\n"
        "Parameters:\n"
        "NAME Server to destroy\n"
        "\n"
        "Example: destroy server my-db-1",
        {ARG_TYPE_SERVER}
    },
    {
        "listener", 2, 2, destroyListener,
        "Destroy a listener",
        "Usage: destroy listener SERVICE NAME\n"
        "\n"
        "Parameters:\n"
        "NAME Listener to destroy\n"
        "\n"
        "The listener is stopped and it will be removed on the next restart of MaxScale\n"
        "\n"
        "Example: destroy listener my-listener",
        {ARG_TYPE_SERVICE, ARG_TYPE_STRING}
    },
    {
        "monitor", 1, 1, destroyMonitor,
        "Destroy a monitor",
        "Usage: destroy monitor NAME\n"
        "\n"
        "Parameters:\n"
        "NAME Monitor to destroy\n"
        "\n"
        "The monitor is stopped and it will be removed on the next restart of MaxScale\n"
        "\n"
        "Example: destroy monitor my-monitor",
        {ARG_TYPE_MONITOR}
    },
    {
        EMPTY_OPTION
    }
};

/**
 * @brief Process multiple alter operations at once
 *
 * This is a somewhat ugly way to handle multiple key-value changes in one operation
 * with one function. This could be handled with a variadic function but the
 * required complexity would probably negate any benefits.
 */
static void alterServer(DCB *dcb, SERVER *server, char *v1, char *v2, char *v3,
                        char *v4, char *v5, char *v6, char *v7, char *v8, char *v9,
                        char *v10, char *v11)
{
    char *values[11] = {v1, v2, v3, v4, v5, v6, v7, v8, v9, v10, v11};
    const int items = sizeof(values) / sizeof(values[0]);
    CONFIG_CONTEXT *obj = NULL;
    char *ssl_key = NULL;
    char *ssl_cert = NULL;
    char *ssl_ca = NULL;
    char *ssl_version = NULL;
    char *ssl_depth = NULL;
    bool enable = false;

    for (int i = 0; i < items && values[i]; i++)
    {
        char *key = values[i];
        char *value = strchr(key, '=');

        if (value)
        {
            *value++ = '\0';

            if (config_is_ssl_parameter(key))
            {
                if (strcmp("ssl_cert", key) == 0)
                {
                    ssl_cert = value;
                }
                else if (strcmp("ssl_ca_cert", key) == 0)
                {
                    ssl_ca = value;
                }
                else if (strcmp("ssl_key", key) == 0)
                {
                    ssl_key = value;
                }
                else if (strcmp("ssl_version", key) == 0)
                {
                    ssl_version = value;
                }
                else if (strcmp("ssl_cert_verify_depth", key) == 0)
                {
                    ssl_depth = value;
                }
                else
                {
                    enable = strcmp("ssl", key) == 0 && strcmp(value, "required") == 0;
                    /** Must be 'ssl' */
                }
            }
            else if (!runtime_alter_server(server, key, value))
            {
                dcb_printf(dcb, "Error: Bad key-value parameter: %s=%s\n", key, value);
            }
        }
        else
        {
            dcb_printf(dcb, "Error: not a key-value parameter: %s\n", values[i]);
        }
    }

    if (enable || ssl_key || ssl_cert || ssl_ca)
    {
        if (enable && ssl_key && ssl_cert && ssl_ca)
        {
            /** We have SSL parameters, try to process them */
            if (!runtime_enable_server_ssl(server, ssl_key, ssl_cert, ssl_ca,
                                           ssl_version, ssl_depth))
            {
                dcb_printf(dcb, "Enabling SSL for server '%s' failed, see log "
                           "for more details.\n", server->unique_name);
            }
        }
        else
        {
            dcb_printf(dcb, "Error: SSL configuration requires the following parameters:\n"
                       "ssl=required ssl_key=PATH ssl_cert=PATH ssl_ca_cert=PATH\n");
        }
    }
}

static void alterMonitor(DCB *dcb, MXS_MONITOR *monitor, char *v1, char *v2, char *v3,
                         char *v4, char *v5, char *v6, char *v7, char *v8, char *v9,
                         char *v10, char *v11)
{
    char *values[11] = {v1, v2, v3, v4, v5, v6, v7, v8, v9, v10, v11};
    const int items = sizeof(values) / sizeof(values[0]);

    for (int i = 0; i < items && values[i]; i++)
    {
        char *key = values[i];
        char *value = strchr(key, '=');

        if (value)
        {
            *value++ = '\0';

            if (!runtime_alter_monitor(monitor, key, value))
            {
                dcb_printf(dcb, "Error: Bad key-value parameter: %s=%s\n", key, value);
            }
        }
        else
        {
            dcb_printf(dcb, "Error: not a key-value parameter: %s\n", values[i]);
        }
    }

}

static void alterService(DCB *dcb, SERVICE *service, char *v1, char *v2, char *v3,
                         char *v4, char *v5, char *v6, char *v7, char *v8, char *v9,
                         char *v10, char *v11)
{
    char *values[11] = {v1, v2, v3, v4, v5, v6, v7, v8, v9, v10, v11};
    const int items = sizeof(values) / sizeof(values[0]);

    for (int i = 0; i < items && values[i]; i++)
    {
        char *key = values[i];
        char *value = strchr(key, '=');

        if (value)
        {
            *value++ = '\0';

            if (!runtime_alter_service(service, key, value))
            {
                dcb_printf(dcb, "Error: Bad key-value parameter: %s=%s\n", key, value);
            }
        }
        else
        {
            dcb_printf(dcb, "Error: not a key-value parameter: %s\n", values[i]);
        }
    }
}

static void alterMaxScale(DCB *dcb, char *v1, char *v2, char *v3,
                          char *v4, char *v5, char *v6, char *v7, char *v8, char *v9,
                          char *v10, char *v11)
{
    char *values[11] = {v1, v2, v3, v4, v5, v6, v7, v8, v9, v10, v11};
    const int items = sizeof(values) / sizeof(values[0]);

    for (int i = 0; i < items && values[i]; i++)
    {
        char *key = values[i];
        char *value = strchr(key, '=');

        if (value)
        {
            *value++ = '\0';

            if (!runtime_alter_maxscale(key, value))
            {
                dcb_printf(dcb, "Error: Bad key-value parameter: %s=%s\n", key, value);
            }
        }
        else
        {
            dcb_printf(dcb, "Error: not a key-value parameter: %s\n", values[i]);
        }
    }
}

struct subcommand alteroptions[] =
{
    {
        "server", 2, 12, alterServer,
        "Alter server parameters",
        "Usage: alter server NAME KEY=VALUE ...\n"
        "\n"
        "Parameters:\n"
        "NAME      Server name\n"
        "KEY=VALUE List of `key=value` pairs separated by spaces\n"
        "\n"
        "This will alter an existing parameter of a server. The accepted values for KEY are:\n"
        "\n"
        "address               Server address\n"
        "port                  Server port\n"
        "monitoruser           Monitor user for this server\n"
        "monitorpw             Monitor password for this server\n"
        "ssl                   Enable SSL, value must be 'required'\n"
        "ssl_key               Path to SSL private key\n"
        "ssl_cert              Path to SSL certificate\n"
        "ssl_ca_cert           Path to SSL CA certificate\n"
        "ssl_version           SSL version\n"
        "ssl_cert_verify_depth Certificate verification depth\n"
        "persistpoolmax        Persisted connection pool size\n"
        "persistmaxtime        Persisted connection maximum idle time\n"
        "\n"
        "To configure SSL for a newly created server, the 'ssl', 'ssl_cert',\n"
        "'ssl_key' and 'ssl_ca_cert' parameters must be given at the same time.\n"
        "\n"
        "Example: alter server my-db-1 address=192.168.0.202 port=3307",
        {
            ARG_TYPE_SERVER, ARG_TYPE_STRING, ARG_TYPE_STRING, ARG_TYPE_STRING,
            ARG_TYPE_STRING, ARG_TYPE_STRING, ARG_TYPE_STRING, ARG_TYPE_STRING,
            ARG_TYPE_STRING, ARG_TYPE_STRING, ARG_TYPE_STRING, ARG_TYPE_STRING
        }
    },
    {
        "monitor", 2, 12, alterMonitor,
        "Alter monitor parameters",
        "Usage: alter monitor NAME KEY=VALUE ...\n"
        "\n"
        "Parameters:\n"
        "NAME      Monitor name\n"
        "KEY=VALUE List of `key=value` pairs separated by spaces\n"
        "\n"
        "All monitors support the following values for KEY:\n"
        "user                    Username used when connecting to servers\n"
        "password                Password used when connecting to servers\n"
        "monitor_interval        Monitoring interval in milliseconds\n"
        "backend_connect_timeout Server coneection timeout in seconds\n"
        "backend_write_timeout   Server write timeout in seconds\n"
        "backend_read_timeout    Server read timeout in seconds\n"
        "\n"
        "This will alter an existing parameter of a monitor. To remove parameters,\n"
        "pass an empty value for a key e.g. 'maxadmin alter monitor my-monitor my-key='\n"
        "\n"
        "Example: alter monitor my-monitor user=maxuser password=maxpwd",
        {
            ARG_TYPE_MONITOR, ARG_TYPE_STRING, ARG_TYPE_STRING, ARG_TYPE_STRING,
            ARG_TYPE_STRING, ARG_TYPE_STRING, ARG_TYPE_STRING, ARG_TYPE_STRING,
            ARG_TYPE_STRING, ARG_TYPE_STRING, ARG_TYPE_STRING, ARG_TYPE_STRING
        }
    },
    {
        "service", 2, 12, alterService,
        "Alter service parameters",
        "Usage: alter service NAME KEY=VALUE ...\n"
        "\n"
        "Parameters:\n"
        "NAME      Service name\n"
        "KEY=VALUE List of `key=value` pairs separated by spaces\n"
        "\n"
        "All services support the following values for KEY:\n"
        "user                          Username used when connecting to servers\n"
        "password                      Password used when connecting to servers\n"
        "enable_root_user              Allow root user access through this service\n"
        "max_retry_interval            Maximum restart retry interval\n"
        "max_connections               Maximum connection limit\n"
        "connection_timeout            Client idle timeout in seconds\n"
        "auth_all_servers              Retrieve authentication data from all servers\n"
        "strip_db_esc                  Strip escape characters from database names\n"
        "localhost_match_wildcard_host Match wildcard host to 'localhost' address\n"
        "version_string                The version string given to client connections\n"
        "weightby                      Weighting parameter name\n"
        "log_auth_warnings             Log authentication warnings\n"
        "retry_on_failure              Retry service start on failure\n"
        "\n"
        "Example: alter service my-service user=maxuser password=maxpwd",
        {
            ARG_TYPE_SERVICE, ARG_TYPE_STRING, ARG_TYPE_STRING, ARG_TYPE_STRING,
            ARG_TYPE_STRING, ARG_TYPE_STRING, ARG_TYPE_STRING, ARG_TYPE_STRING,
            ARG_TYPE_STRING, ARG_TYPE_STRING, ARG_TYPE_STRING, ARG_TYPE_STRING
        }
    },
    {
        "maxscale", 1, 11, alterMaxScale,
        "Alter maxscale parameters",
        "Usage: alter maxscale KEY=VALUE ...\n"
        "\n"
        "Parameters:\n"
        "KEY=VALUE List of `key=value` pairs separated by spaces\n"
        "\n"
        "The following configuration values can be altered:\n"
        "auth_connect_timeout         Connection timeout for permission checks\n"
        "auth_read_timeout            Read timeout for permission checks\n"
        "auth_write_timeout           Write timeout for permission checks\n"
        "admin_auth                   Enable admin interface authentication\n"
        "admin_log_auth_failures      Log admin interface authentication failures\n"
        "\n"
        "Example: alter maxscale auth_connect_timeout=10",
        {
            ARG_TYPE_STRING, ARG_TYPE_STRING, ARG_TYPE_STRING, ARG_TYPE_STRING,
            ARG_TYPE_STRING, ARG_TYPE_STRING, ARG_TYPE_STRING, ARG_TYPE_STRING,
            ARG_TYPE_STRING, ARG_TYPE_STRING, ARG_TYPE_STRING
        }
    },
    {
        EMPTY_OPTION
    }
};

static inline bool requires_output_dcb(const MODULECMD *cmd)
{
    modulecmd_arg_type_t *type = &cmd->arg_types[0];
    return cmd->arg_count_max > 0 && MODULECMD_GET_TYPE(type) == MODULECMD_ARG_OUTPUT;
}

static void callModuleCommand(DCB *dcb, char *domain, char *id, char *v3,
                              char *v4, char *v5, char *v6, char *v7, char *v8, char *v9,
                              char *v10, char *v11, char *v12)
{
    const void *values[11] = {v3, v4, v5, v6, v7, v8, v9, v10, v11, v12};
    const int valuelen = sizeof(values) / sizeof(values[0]);
    int numargs = 0;

    while (numargs < valuelen && values[numargs])
    {
        numargs++;
    }

    const MODULECMD *cmd = modulecmd_find_command(domain, id);

    if (cmd)
    {
        if (requires_output_dcb(cmd))
        {
            /** The command requires a DCB for output, add the client DCB
             * as the first argument */
            for (int i = valuelen - 1; i > 0; i--)
            {
                values[i] = values[i - 1];
            }
            values[0] = dcb;
            numargs += numargs + 1 < valuelen - 1 ? 1 : 0;
        }

        MODULECMD_ARG *arg = modulecmd_arg_parse(cmd, numargs, values);

        if (arg)
        {
            json_t* output = NULL;

            if (!modulecmd_call_command(cmd, arg, &output))
            {
                dcb_printf(dcb, "Error: %s\n", modulecmd_get_error());
            }
            else if (output)
            {
                dcb_printf(dcb, "%s\n", json_dumps(output, JSON_INDENT(4)));
            }

            json_decref(output);
            modulecmd_arg_free(arg);
        }
        else
        {
            dcb_printf(dcb, "Error: %s\n", modulecmd_get_error());
        }
    }
    else
    {
        dcb_printf(dcb, "Error: %s\n", modulecmd_get_error());
    }
}

struct subcommand calloptions[] =
{
    {
        "command", 2, 12, callModuleCommand,
        "Call module command",
        "Usage: call command MODULE COMMAND ARGS...\n"
        "\n"
        "Parameters:\n"
        "MODULE  The module name\n"
        "COMMAND The command to call\n"
        "ARGS... Arguments for the command\n"
        "\n"
        "To list all registered commands, run 'list commands'.\n"
        "\n"
        "Example: call command my-module my-command hello world!",
        {
            ARG_TYPE_STRING, ARG_TYPE_STRING, ARG_TYPE_STRING, ARG_TYPE_STRING,
            ARG_TYPE_STRING, ARG_TYPE_STRING, ARG_TYPE_STRING, ARG_TYPE_STRING,
            ARG_TYPE_STRING, ARG_TYPE_STRING, ARG_TYPE_STRING, ARG_TYPE_STRING
        }
    },
    {
        EMPTY_OPTION
    }
};

/**
 * The debug command table
 */
static struct
{
    char               *cmd;
    struct  subcommand *options;
} cmds[] =
{
    { "add",        addoptions },
    { "remove",     removeoptions },
    { "create",     createoptions },
    { "destroy",    destroyoptions },
    { "alter",      alteroptions },
    { "set",        setoptions },
    { "clear",      clearoptions },
    { "disable",    disableoptions },
    { "enable",     enableoptions },
    { "flush",      flushoptions },
    { "list",       listoptions },
    { "reload",     reloadoptions },
    { "restart",    restartoptions },
    { "shutdown",   shutdownoptions },
    { "show",       showoptions },
    { "sync",       syncoptions },
    { "call",       calloptions },
    { "ping",       pingoptions },
    { NULL,         NULL    }
};

static bool command_requires_admin_privileges(const char* cmd)
{
    return strcmp(cmd, "list") != 0 && strcmp(cmd, "show") != 0;
}

/**
 * Convert a string argument to a numeric, observing prefixes
 * for number bases, e.g. 0x for hex, 0 for octal
 *
 * @param mode          The CLI mode
 * @param arg           The string representation of the argument
 * @param arg_type      The target type for the argument
 * @return The argument as a long integer
 */
static unsigned long
convert_arg(char *arg, int arg_type)
{
    unsigned long rval = 0;

    switch (arg_type)
    {
    case ARG_TYPE_ADDRESS:
        rval = (unsigned long)strtol(arg, NULL, 0);
        break;

    case ARG_TYPE_STRING:
        rval = (unsigned long)arg;
        break;

    case ARG_TYPE_SERVICE:
        rval = (unsigned long)service_find(arg);
        break;

    case ARG_TYPE_SERVER:
        rval = (unsigned long)server_find_by_unique_name(arg);
        break;

    case ARG_TYPE_SESSION:
        rval = (unsigned long)session_get_by_id(strtoul(arg, NULL, 0));
        break;

    case ARG_TYPE_MONITOR:
        rval = (unsigned long)monitor_find(arg);
        break;

    case ARG_TYPE_FILTER:
        rval = (unsigned long)filter_def_find(arg);
        break;

    case ARG_TYPE_NUMERIC:

        for (int i = 0; arg[i]; i++)
        {
            if (isdigit(arg[i]))
            {
                break;
            }
        }
        rval = atoi(arg);
    }

    return rval;
}

static void free_arg(int arg_type, void *value)
{
    switch (arg_type)
    {
    case ARG_TYPE_SESSION:
        session_put_ref(value);
        break;

    default:
        break;
    }
}

static bool user_is_authorized(DCB* dcb)
{
    bool rval = true;

    if (strcmp(dcb->remote, "localhost") == 0)
    {
        if (!admin_user_is_unix_admin(dcb->user))
        {
            rval = false;
        }
    }
    else
    {
        if (!admin_user_is_inet_admin(dcb->user))
        {
            rval = false;
        }
    }

    return rval;
}

static SPINLOCK debugcmd_lock = SPINLOCK_INIT;

static const char item_separator[] =
    "----------------------------------------------------------------------------\n";

/**
 * We have a complete line from the user, lookup the commands and execute them
 *
 * Commands are tokenised based on white space and then the first
 * word is checked againts the cmds table. If a match is found the
 * second word is compared to the different options for that command.
 *
 * Commands may also take up to 3 additional arguments, these are all
 * assumed to the numeric values and will be converted before being passed
 * to the handler function for the command.
 *
 * @param cli           The CLI_SESSION
 * @return      Returns 0 if the interpreter should exit
 */
int
execute_cmd(CLI_SESSION *cli)
{
    DCB           *dcb = cli->session->client_dcb;
    int            argc, i, j, found = 0;
    char          *args[MAXARGS + 4];
    int            in_quotes = 0, escape_next = 0;
    char          *ptr, *lptr;
    bool           in_space = false;
    int            nskip = 0;

    args[0] = trim_leading(cli->cmdbuf);
    ptr = args[0];
    lptr = ptr;
    i = 1;
    /*
     * Break the command line into a number of words. Whitespace is used
     * to delimit words and may be escaped by use of the \ character or
     * the use of double quotes.
     * The array args contains the broken down words, one per index.
     */

    while (*ptr && i <= MAXARGS + 2)
    {
        if (escape_next)
        {
            *lptr++ = *ptr++;
            escape_next = 0;
        }
        else if (*ptr == '\\')
        {
            escape_next = 1;
            ptr++;
        }
        else if (in_quotes == 0 && ((in_space = *ptr == ' ') || *ptr == '\t' || *ptr == '\r' || *ptr == '\n'))
        {

            *lptr = 0;
            lptr += nskip;
            nskip = 0;

            if (!in_space)
            {
                break;
            }

            args[i++] = ptr + 1;
            ptr++;
            lptr++;
        }
        else if (*ptr == '\"' && in_quotes == 0)
        {
            in_quotes = 1;
            ptr++;
            nskip++;
        }
        else if (*ptr == '\"' && in_quotes == 1)
        {
            in_quotes = 0;
            ptr++;
            nskip++;
        }
        else
        {
            *lptr++ = *ptr++;
        }
    }
    *lptr = 0;
    args[i] = NULL;

    if (args[0] == NULL || *args[0] == 0)
    {
        return 1;
    }

    argc = i - 2;   /* The number of extra arguments to commands */

    spinlock_acquire(&debugcmd_lock);

    if (!strcasecmp(args[0], "help"))
    {
        if (args[1] == NULL || *args[1] == 0)
        {
            found = 1;
            dcb_printf(dcb, "Available commands:\n");
            for (i = 0; cmds[i].cmd; i++)
            {
                dcb_printf(dcb, "%s:\n", cmds[i].cmd);

                for (j = 0; cmds[i].options[j].arg1; j++)
                {
                    dcb_printf(dcb, "    %s %s - %s\n", cmds[i].cmd,
                               cmds[i].options[j].arg1, cmds[i].options[j].help);
                }
                dcb_printf(dcb, "\n");
            }
            dcb_printf(dcb, "\nType `help COMMAND` to see details of each command.\n");
            dcb_printf(dcb, "Where commands require names as arguments and these names contain\n");
            dcb_printf(dcb, "whitespace either the \\ character may be used to escape the whitespace\n");
            dcb_printf(dcb, "or the name may be enclosed in double quotes \".\n\n");
        }
        else
        {
            for (i = 0; cmds[i].cmd; i++)
            {
                if (!strcasecmp(args[1], cmds[i].cmd))
                {
                    found = 1;
                    dcb_printf(dcb, "Available options to the `%s` command:\n", cmds[i].cmd);
                    for (j = 0; cmds[i].options[j].arg1; j++)
                    {
                        if (j != 0)
                        {
                            dcb_printf(dcb, item_separator);
                        }

                        dcb_printf(dcb, "\n%s %s - %s\n\n%s\n\n", cmds[i].cmd, cmds[i].options[j].arg1,
                                   cmds[i].options[j].help, cmds[i].options[j].devhelp);

                    }
                }
            }
            if (found == 0)
            {
                dcb_printf(dcb, "No command %s to offer help with\n", args[1]);
            }
        }
        found = 1;
    }
    else if (strcasecmp(args[0], "quit") && argc >= 0)
    {
        for (i = 0; cmds[i].cmd; i++)
        {
            if (strcasecmp(args[0], cmds[i].cmd) == 0)
            {
                for (j = 0; cmds[i].options[j].arg1; j++)
                {
                    if (strcasecmp(args[1], cmds[i].options[j].arg1) == 0)
                    {
                        found = 1; /**< command and sub-command match */

                        if (command_requires_admin_privileges(cmds[i].cmd) &&
                            !user_is_authorized(dcb))
                        {
                            dcb_printf(dcb, "Access denied, administrative privileges required.\n");
                            break;
                        }

                        if (cmds[i].options[j].argc_min == cmds[i].options[j].argc_max &&
                            argc != cmds[i].options[j].argc_min)
                        {
                            /** Wrong number of arguments */
                            dcb_printf(dcb, "Incorrect number of arguments: %s %s expects %d arguments\n",
                                       cmds[i].cmd, cmds[i].options[j].arg1,
                                       cmds[i].options[j].argc_min);
                        }
                        else if (argc < cmds[i].options[j].argc_min)
                        {
                            /** Not enough arguments */
                            dcb_printf(dcb, "Incorrect number of arguments: %s %s expects at least %d arguments\n",
                                       cmds[i].cmd, cmds[i].options[j].arg1,
                                       cmds[i].options[j].argc_min);
                        }
                        else if (argc > cmds[i].options[j].argc_max)
                        {
                            /** Too many arguments */
                            dcb_printf(dcb, "Incorrect number of arguments: %s %s expects at most %d arguments\n",
                                       cmds[i].cmd, cmds[i].options[j].arg1,
                                       cmds[i].options[j].argc_max);
                        }
                        else
                        {
                            unsigned long arg_list[MAXARGS] = {};
                            bool ok = true;

                            for (int k = 0; k < cmds[i].options[j].argc_max && k < argc; k++)
                            {
                                arg_list[k] = convert_arg(args[k + 2], cmds[i].options[j].arg_types[k]);
                                if (arg_list[k] == 0)
                                {
                                    dcb_printf(dcb, "Invalid argument: %s\n", args[k + 2]);
                                    ok = false;
                                }
                            }

                            if (ok)
                            {
                                switch (cmds[i].options[j].argc_max)
                                {
                                case 0:
                                    cmds[i].options[j].fn(dcb);
                                    break;
                                case 1:
                                    cmds[i].options[j].fn(dcb, arg_list[0]);
                                    break;
                                case 2:
                                    cmds[i].options[j].fn(dcb, arg_list[0], arg_list[1]);
                                    break;
                                case 3:
                                    cmds[i].options[j].fn(dcb, arg_list[0], arg_list[1], arg_list[2]);
                                    break;
                                case 4:
                                    cmds[i].options[j].fn(dcb, arg_list[0], arg_list[1], arg_list[2],
                                                          arg_list[3]);
                                    break;
                                case 5:
                                    cmds[i].options[j].fn(dcb, arg_list[0], arg_list[1], arg_list[2],
                                                          arg_list[3], arg_list[4]);
                                    break;
                                case 6:
                                    cmds[i].options[j].fn(dcb, arg_list[0], arg_list[1], arg_list[2],
                                                          arg_list[3], arg_list[4], arg_list[5]);
                                    break;
                                case 7:
                                    cmds[i].options[j].fn(dcb, arg_list[0], arg_list[1], arg_list[2],
                                                          arg_list[3], arg_list[4], arg_list[5],
                                                          arg_list[6]);
                                    break;
                                case 8:
                                    cmds[i].options[j].fn(dcb, arg_list[0], arg_list[1], arg_list[2],
                                                          arg_list[3], arg_list[4], arg_list[5],
                                                          arg_list[6], arg_list[7]);
                                    break;
                                case 9:
                                    cmds[i].options[j].fn(dcb, arg_list[0], arg_list[1], arg_list[2],
                                                          arg_list[3], arg_list[4], arg_list[5],
                                                          arg_list[6], arg_list[7], arg_list[8]);
                                    break;
                                case 10:
                                    cmds[i].options[j].fn(dcb, arg_list[0], arg_list[1], arg_list[2],
                                                          arg_list[3], arg_list[4], arg_list[5],
                                                          arg_list[6], arg_list[7], arg_list[8],
                                                          arg_list[9]);
                                    break;
                                case 11:
                                    cmds[i].options[j].fn(dcb, arg_list[0], arg_list[1], arg_list[2],
                                                          arg_list[3], arg_list[4], arg_list[5],
                                                          arg_list[6], arg_list[7], arg_list[8],
                                                          arg_list[9], arg_list[10]);
                                    break;
                                case 12:
                                    cmds[i].options[j].fn(dcb, arg_list[0], arg_list[1], arg_list[2],
                                                          arg_list[3], arg_list[4], arg_list[5],
                                                          arg_list[6], arg_list[7], arg_list[8],
                                                          arg_list[9], arg_list[10], arg_list[11]);
                                    break;
                                default:
                                    dcb_printf(dcb, "Error: Maximum argument count is %d.\n", MAXARGS);
                                    break;
                                }
                            }

                            for (int k = 0; k < cmds[i].options[j].argc_max && k < argc; k++)
                            {
                                free_arg(cmds[i].options[j].arg_types[k], (void*)arg_list[k]);
                            }
                        }
                    }
                }
                if (!found)
                {
                    dcb_printf(dcb,
                               "Unknown or missing option for the %s command. Valid sub-commands are:\n",
                               cmds[i].cmd);
                    for (j = 0; cmds[i].options[j].arg1; j++)
                    {
                        dcb_printf(dcb, "    %-10s %s\n", cmds[i].options[j].arg1,
                                   cmds[i].options[j].help);
                    }
                    found = 1;
                }
            }
        }
    }
    else if (argc == -1)
    {
        dcb_printf(dcb,
                   "Commands must consist of at least two words. Type help for a list of commands\n");
        found = 1;
    }
    if (!found)
    {
        dcb_printf(dcb,
                   "Command '%s' not known, type help for a list of available commands\n", args[0]);
    }

    spinlock_release(&debugcmd_lock);

    memset(cli->cmdbuf, 0, CMDBUFLEN);

    return 1;
}

/**
 * Debug command to stop a service
 *
 * @param dcb           The DCB to print any output to
 * @param service       The service to shutdown
 */
static void
shutdown_service(DCB *dcb, SERVICE *service)
{
    serviceStop(service);
}

/**
 * Debug command to restart a stopped service
 *
 * @param dcb           The DCB to print any output to
 * @param service       The service to restart
 */
static void
restart_service(DCB *dcb, SERVICE *service)
{
    serviceStart(service);
}

/**
 * Set the status bit of a server
 *
 * @param dcb           DCB to send output to
 * @param server        The server to set the status of
 * @param bit           String representation of the status bit
 */
static void
set_server(DCB *dcb, SERVER *server, char *bit)
{
    unsigned int bitvalue;

    if ((bitvalue = server_map_status(bit)) != 0)
    {
        server_set_status(server, bitvalue);
    }
    else
    {
        dcb_printf(dcb, "Unknown status bit %s\n", bit);
    }
}


/**
 * Clear the status bit of a server
 *
 * @param dcb           DCB to send output to
 * @param server        The server to set the status of
 * @param bit           String representation of the status bit
 */
static void
clear_server(DCB *dcb, SERVER *server, char *bit)
{
    unsigned int bitvalue;

    if ((bitvalue = server_map_status(bit)) != 0)
    {
        server_clear_status(server, bitvalue);
    }
    else
    {
        dcb_printf(dcb, "Unknown status bit %s\n", bit);
    }
}

/**
 * Reload the authenticaton data from the backend database of a service.
 *
 * @param dcb           DCB to send output
 * @param service       The service to update
 */
static void
reload_dbusers(DCB *dcb, SERVICE *service)
{
    if (service_refresh_users(service) == 0)
    {
        dcb_printf(dcb, "Reloaded database users for service %s.\n", service->name);
    }
    else
    {
        dcb_printf(dcb, "Error: Failed to reloaded database users for service %s.\n", service->name);
    }
}

/**
 * Reload the configuration data from the config file
 *
 * @param dcb           DCB to use to send output
 */
static void
reload_config(DCB *dcb)
{
    dcb_printf(dcb, "Reloading configuration from file.\n\n"
               "Warning! This command has been deprecated, please use the `alter`\n"
               "commands or use the MaxScale REST API to change the configuration\n"
               "at runtime.\n");
    config_reload();
}

/**
 * Add a new remote (insecure, over the network) maxscale admin user
 *
 * @param dcb  The DCB for messages
 * @param user The user name
 * @param user The user password
 */
static void do_inet_add_user(DCB *dcb, char *user, char *password, enum user_account_type type)
{
    const char *err;

    if (admin_inet_user_exists(user))
    {
        dcb_printf(dcb, "Account %s for remote (network) usage already exists.\n", user);
        return;
    }

    if ((err = admin_add_inet_user(user, password, type)) == NULL)
    {
        dcb_printf(dcb, "Account %s for remote (network) usage has been successfully added.\n", user);
    }
    else
    {
        dcb_printf(dcb, "Failed to add new remote account %s: %s.\n", user, err);
    }
}

static void inet_add_user(DCB *dcb, char *user, char *password)
{
    if (admin_have_admin())
    {
        do_inet_add_user(dcb, user, password, USER_ACCOUNT_BASIC);
    }
    else
    {
        dcb_printf(dcb, "No admin user created, create an admin account first\n"
                   "by executing `add admin USER PASSWORD`\n");
    }
}

static void inet_add_admin_user(DCB *dcb, char *user, char *password)
{
    do_inet_add_user(dcb, user, password, USER_ACCOUNT_ADMIN);
}

/**
 * Remove a remote (insecure, over the network) maxscale admin user
 *
 * @param dcb  The DCB for messages
 * @param user The user name
 * @param user The user password
 */
static void telnetdRemoveUser(DCB *dcb, char *user)
{
    const char* err;

    if (!admin_inet_user_exists(user))
    {
        dcb_printf(dcb, "Account '%s' for remote usage does not exist.\n", user);
    }
    else if (admin_is_last_admin(user))
    {
        dcb_printf(dcb, "Cannot remove the last admin account '%s'.\n", user);
    }
    else if ((err = admin_remove_inet_user(user)))
    {
        dcb_printf(dcb, "Failed to remove remote account '%s': %s\n", user, err);
    }
    else
    {
        dcb_printf(dcb, "Account '%s' for remote usage has been successfully removed.\n", user);
    }
}


/**
 * Print the adminsitration users
 *
 * @param dcb   The DCB to print the user data to
 */
static void
telnetdShowUsers(DCB *dcb)
{
    dcb_PrintAdminUsers(dcb);
}

/**
 * Print the log throttling state
 *
 * @param dcb The DCB to print the state to.
 */
static void
show_log_throttling(DCB *dcb)
{
    MXS_LOG_THROTTLING t;
    mxs_log_get_throttling(&t);

    dcb_printf(dcb, "%lu %lu %lu\n", t.count, t.window_ms, t.suppress_ms);
}

/**
 * Command to shutdown a running monitor
 *
 * @param dcb   The DCB to use to print messages
 * @param monitor       The monitor to shutdown
 */
static void
shutdown_monitor(DCB *dcb, MXS_MONITOR *monitor)
{
    monitorStop(monitor);
}

/**
 * Command to restart a stopped monitor
 *
 * @param dcb   The DCB to use to print messages
 * @param monitor       The monitor to restart
 */
static void
restart_monitor(DCB *dcb, MXS_MONITOR *monitor)
{
    monitorStart(monitor, monitor->parameters);
}

/**
 * Enable root access to a service
 *
 * @param dcb           Connection to user interface
 * @param service       The service
 */
static void
enable_service_root(DCB *dcb, SERVICE *service)
{
    serviceEnableRootUser(service, 1);
}

/**
 * Disable root access to a service
 *
 * @param dcb           Connection to user interface
 * @param service       The service
 */
static void
disable_service_root(DCB *dcb, SERVICE *service)
{
    serviceEnableRootUser(service, 0);
}

struct log_action_entry
{
    const char* name;
    int priority;
    const char* replacement;
};

struct log_priority_entry
{
    const char* name;
    int priority;
};

static int compare_log_priority_entries(const void* l, const void* r)
{
    const struct log_priority_entry* l_entry = (const struct log_priority_entry*) l;
    const struct log_priority_entry* r_entry = (const struct log_priority_entry*) r;

    return strcmp(l_entry->name, r_entry->name);
}

static int string_to_priority(const char* name)
{
    static const struct log_priority_entry LOG_PRIORITY_ENTRIES[] =
    {
        // NOTE: If you make changes to this array, ensure that it remains alphabetically ordered.
        { "debug",   LOG_DEBUG },
        { "info",    LOG_INFO },
        { "notice",  LOG_NOTICE },
        { "warning", LOG_WARNING },
    };

    const size_t N_LOG_PRIORITY_ENTRIES = sizeof(LOG_PRIORITY_ENTRIES) / sizeof(LOG_PRIORITY_ENTRIES[0]);

    struct log_priority_entry key = { name, -1 };
    struct log_priority_entry* result = bsearch(&key,
                                                LOG_PRIORITY_ENTRIES,
                                                N_LOG_PRIORITY_ENTRIES,
                                                sizeof(struct log_priority_entry),
                                                compare_log_priority_entries);

    return result ? result->priority : -1;
}

/**
 * Enables a log priority for a single session
 * @param session The session in question
 * @param dcb Client DCB
 * @param type Which log to enable
 */
static void enable_sess_log_priority(DCB *dcb, char *arg1, char *arg2)
{
    MXS_WARNING("'enable sessionlog-priority' is deprecated.");
}

/**
 * Disable a log priority for a single session
 * @param session The session in question
 * @param dcb Client DCB
 * @param type Which log to enable
 */
static void disable_sess_log_priority(DCB *dcb, char *arg1, char *arg2)
{
    MXS_WARNING("'disable sessionlog-priority' is deprecated.");
}

/**
 * The log-priority enable action
 */

static void enable_log_priority(DCB *dcb, char *arg1)
{
    int priority = string_to_priority(arg1);

    if (priority != -1)
    {
        mxs_log_set_priority_enabled(priority, true);
    }
    else
    {
        dcb_printf(dcb, "'%s' is not a supported log priority.\n", arg1);
    }
}

/**
 * The log-priority disable action
 */

static void disable_log_priority(DCB *dcb, char *arg1)
{
    int priority = string_to_priority(arg1);

    if (priority != -1)
    {
        mxs_log_set_priority_enabled(priority, false);
    }
    else
    {
        dcb_printf(dcb, "'%s' is not a supported log priority.\n", arg1);
    }
}

/**
 * Set the duration of the sleep passed to the poll wait
 *
 * @param       dcb             DCB for output
 * @param       sleeptime       Sleep time in milliseconds
 */
static void
set_pollsleep(DCB *dcb, int sleeptime)
{
    poll_set_maxwait(sleeptime);
}

/**
 * Set the number of non-blockign spins to make
 *
 * @param       dcb             DCB for output
 * @param       nb              Number of spins
 */
static void
set_nbpoll(DCB *dcb, int nb)
{
    poll_set_nonblocking_polls(nb);
}

static void
set_log_throttling(DCB *dcb, int count, int window_ms, int suppress_ms)
{
    if ((count >= 0) || (window_ms >= 0) || (suppress_ms >= 0))
    {
        MXS_LOG_THROTTLING t = { count, window_ms, suppress_ms };

        mxs_log_set_throttling(&t);
    }
    else
    {
        dcb_printf(dcb,
                   "set log_throttling expect 3 integers X Y Z, equal to or larger than 0, "
                   "where the X denotes how many times particular message may be logged "
                   "during a period of Y milliseconds before it is suppressed for Z milliseconds.");
    }
}

/**
 * Enable syslog logging.
 */
static void
enable_syslog()
{
    mxs_log_set_syslog_enabled(true);
}

/**
 * Disable syslog logging.
 */
static void
disable_syslog()
{
    mxs_log_set_syslog_enabled(false);
}

/**
 * Enable maxlog logging.
 */
static void
enable_maxlog()
{
    mxs_log_set_maxlog_enabled(true);
}

/**
 * Disable maxlog logging.
 */
static void
disable_maxlog()
{
    mxs_log_set_maxlog_enabled(false);
}

/**
 * Enable a Linux account
 *
 * @param dcb  The DCB for messages
 * @param user The Linux user name
 */
static void do_enable_account(DCB *dcb, char *user, enum user_account_type type)
{
    const char *err;

    if (admin_linux_account_enabled(user))
    {
        dcb_printf(dcb, "The Linux user %s has already been enabled.\n", user);
        return;
    }

    if ((err = admin_enable_linux_account(user, type)) == NULL)
    {
        dcb_printf(dcb, "The Linux user %s has successfully been enabled.\n", user);
    }
    else
    {
        dcb_printf(dcb, "Failed to enable the Linux user %s: %s\n", user, err);
    }
}

static void enable_account(DCB *dcb, char *user)
{
    if (admin_have_admin())
    {
        do_enable_account(dcb, user, USER_ACCOUNT_BASIC);
    }
    else
    {
        dcb_printf(dcb, "No admin user created, create an admin account first\n"
                   "by executing `enable admin-account USER PASSWORD`\n");
    }
}

/**
 * Enable a Linux account
 *
 * @param dcb  The DCB for messages
 * @param user The Linux user name
 */
static void enable_admin_account(DCB *dcb, char *user)
{
    do_enable_account(dcb, user, USER_ACCOUNT_ADMIN);
}

/**
 * Disable a Linux account
 *
 * @param dcb   The DCB for messages
 * @param user  The Linux user name
 */
static void
disable_account(DCB *dcb, char *user)
{
    const char* err;

    if (!admin_linux_account_enabled(user))
    {
        dcb_printf(dcb, "The Linux user '%s' has not been enabled.\n", user);
        return;
    }
    else if (admin_is_last_admin(user))
    {
        dcb_printf(dcb, "Cannot remove the last admin account '%s'.\n", user);
    }
    else if ((err = admin_disable_linux_account(user)))
    {
        dcb_printf(dcb, "Failed to disable the Linux user '%s': %s\n", user, err);
    }
    else
    {
        dcb_printf(dcb, "The Linux user '%s' has successfully been disabled.\n", user);
    }
}<|MERGE_RESOLUTION|>--- conflicted
+++ resolved
@@ -24,10 +24,6 @@
  *
  * There are two "built in" commands, the help command and the quit
  * command.
-<<<<<<< HEAD
-=======
- *
->>>>>>> df4f3cb3
  */
 #include <maxscale/cdefs.h>
 
@@ -56,12 +52,9 @@
 #include <maxscale/users.h>
 #include <maxscale/utils.h>
 #include <maxscale/version.h>
-<<<<<<< HEAD
-#include <maxscale/log_manager.h>
 #include <maxscale/worker.h>
-=======
+
 #include <debugcli.h>
->>>>>>> df4f3cb3
 
 #include "../../../core/maxscale/config_runtime.h"
 #include "../../../core/maxscale/maxscale.h"
