/*
 * This file is distributed as part of the MariaDB Corporation MaxScale.  It is free
 * software: you can redistribute it and/or modify it under the terms of the
 * GNU General Public License as published by the Free Software Foundation,
 * version 2.
 *
 * This program is distributed in the hope that it will be useful, but WITHOUT
 * ANY WARRANTY; without even the implied warranty of MERCHANTABILITY or FITNESS
 * FOR A PARTICULAR PURPOSE.  See the GNU General Public License for more
 * details.
 *
 * You should have received a copy of the GNU General Public License along with
 * this program; if not, write to the Free Software Foundation, Inc., 51
 * Franklin Street, Fifth Floor, Boston, MA 02110-1301 USA.
 *
 * Copyright MariaDB Corporation Ab 2013-2014
 */

/**
 * @file session.c  - A representation of the session within the gateway.
 *
 * @verbatim
 * Revision History
 *
 * Date		Who			Description
 * 17/06/13	Mark Riddoch		Initial implementation
 * 02/09/13	Massimiliano Pinto	Added session refcounter
 * 29/05/14	Mark Riddoch		Addition of filter mechanism
 *
 * @endverbatim
 */
#include <stdio.h>
#include <stdlib.h>
#include <unistd.h>
#include <string.h>
#include <errno.h>
#include <session.h>
#include <service.h>
#include <router.h>
#include <dcb.h>
#include <spinlock.h>
#include <atomic.h>
#include <skygw_utils.h>
#include <log_manager.h>
#include <housekeeper.h>

/** Defined in log_manager.cc */
extern int            lm_enabled_logfiles_bitmask;
extern size_t         log_ses_count[];
extern __thread log_info_t tls_log_info;

/** Global session id; updated safely by holding session_spin */
static size_t session_id;

static SPINLOCK	session_spin = SPINLOCK_INIT;
static SESSION	*allSessions = NULL;


static int session_setup_filters(SESSION *session);

/**
 * Allocate a new session for a new client of the specified service.
 *
 * Create the link to the router session by calling the newSession
 * entry point of the router using the router instance of the
 * service this session is part of.
 *
 * @param service	The service this connection was established by
 * @param client_dcb	The client side DCB
 * @return		The newly created session or NULL if an error occured
 */
SESSION *
session_alloc(SERVICE *service, DCB *client_dcb)
{
        SESSION 	*session;

        session = (SESSION *)calloc(1, sizeof(SESSION));
        ss_info_dassert(session != NULL,
                        "Allocating memory for session failed.");
        
        if (session == NULL) 
	{
                LOGIF(LE, (skygw_log_write_flush(
                        LOGFILE_ERROR,
                        "Error : Failed to allocate memory for "
                        "session object due error %d, %s.",
                        errno,
                        strerror(errno))));
		if (client_dcb->data && !DCB_IS_CLONE(client_dcb))
		{
			free(client_dcb->data);
			client_dcb->data = NULL;
		}
		goto return_session;
        }
#if defined(SS_DEBUG)
        session->ses_chk_top = CHK_NUM_SESSION;
        session->ses_chk_tail = CHK_NUM_SESSION;
#endif
	if (DCB_IS_CLONE(client_dcb))
	{
		session->ses_is_child = true;
	}
        spinlock_init(&session->ses_lock);
        /*<
         * Prevent backend threads from accessing before session is completely
         * initialized.
         */
        spinlock_acquire(&session->ses_lock);
        session->service = service;
	session->client = client_dcb;
	session->n_filters = 0;
	memset(&session->stats, 0, sizeof(SESSION_STATS));
	session->stats.connect = time(0);
	session->state = SESSION_STATE_ALLOC;
        /*<
	 * Associate the session to the client DCB and set the reference count on
	 * the session to indicate that there is a single reference to the
         * session. There is no need to protect this or use atomic add as the
         * session has not been made available to the other threads at this
         * point.
         */
        session->data = client_dcb->data;
	client_dcb->session = session;
	session->refcount = 1;
        /*<
         * This indicates that session is ready to be shared with backend
         * DCBs. Note that this doesn't mean that router is initialized yet!
         */
        session->state = SESSION_STATE_READY;
        
        /*< Release session lock */
        spinlock_release(&session->ses_lock);

	/*
	 * Only create a router session if we are not the listening 
	 * DCB or an internal DCB. Creating a router session may create a connection to a
	 * backend server, depending upon the router module implementation
	 * and should be avoided for the listener session
	 *
	 * Router session creation may create other DCBs that link to the
	 * session, therefore it is important that the session lock is
         * relinquished beforethe router call.
	 */
	if (client_dcb->state != DCB_STATE_LISTENING && 
                client_dcb->dcb_role != DCB_ROLE_INTERNAL)
	{
		session->router_session =
                    service->router->newSession(service->router_instance,
                                                session);

                if (session->router_session == NULL) 
		{
                        /**
                         * Inform other threads that session is closing.
                         */
                        session->state = SESSION_STATE_STOPPING;
                        /*<
                         * Decrease refcount, set dcb's session pointer NULL
                         * and set session pointer to NULL.
                         */
			session->client = NULL;
                        session_free(session);
                        client_dcb->session = NULL;
                        session = NULL;
                        LOGIF(LE, (skygw_log_write_flush(
                                LOGFILE_ERROR,
                                "Error : Failed to create %s session.",
                                service->name)));
                        
                        goto return_session;
                }
		/*
		 * Pending filter chain being setup set the head of the chain to
		 * be the router. As filters are inserted the current head will
		 * be pushed to the filter and the head updated.
		 *
		 * NB This dictates that filters are created starting at the end
		 * of the chain nearest the router working back to the client
		 * protocol end of the chain.
		 */
		session->head.instance = service->router_instance;
		session->head.session = session->router_session;

		session->head.routeQuery = (void *)(service->router->routeQuery);

		session->tail.instance = session;
		session->tail.session = session;
		session->tail.clientReply = session_reply;

		if (service->n_filters > 0)
		{
			if (!session_setup_filters(session))
			{
				/**
				 * Inform other threads that session is closing.
				 */
				session->state = SESSION_STATE_STOPPING;
				/*<
				 * Decrease refcount, set dcb's session pointer NULL
				 * and set session pointer to NULL.
				 */
				session->client = NULL;
				session_free(session);
				client_dcb->session = NULL;
				session = NULL;
				LOGIF(LE, (skygw_log_write(
					LOGFILE_ERROR,
					"Error : Setting up filters failed. "
					"Terminating session %s.",
					service->name)));
				goto return_session;
			}
		}
        }

        spinlock_acquire(&session->ses_lock);
                
        if (session->state != SESSION_STATE_READY)
        {
		spinlock_release(&session->ses_lock);
		session->client = NULL;
		session_free(session);
                client_dcb->session = NULL;
                session = NULL;
                LOGIF(LE, (skygw_log_write_flush(
                        LOGFILE_ERROR,
                        "Error : Failed to create %s session.",
                        service->name)));
                spinlock_release(&session_spin);
        }
        else
        {
                session->state = SESSION_STATE_ROUTER_READY;
		spinlock_release(&session->ses_lock);		
		spinlock_acquire(&session_spin);
		/** Assign a session id and increase */
		session->ses_id = ++session_id; 
		session->next = allSessions;
                allSessions = session;
                spinlock_release(&session_spin);
                
		if (session->client->user == NULL)
		{
			LOGIF(LT, (skygw_log_write(
				LOGFILE_TRACE,
				"Started session [%lu] for %s service ",
				session->ses_id,
				service->name)));
		}
		else
		{
			LOGIF(LT, (skygw_log_write(
				LOGFILE_TRACE,
				"Started %s client session [%lu] for '%s' from %s",
				service->name,
				session->ses_id,
				session->client->user,
				session->client->remote)));			
		}
		atomic_add(&service->stats.n_sessions, 1);
                atomic_add(&service->stats.n_current, 1);
                CHK_SESSION(session);
        }        
return_session:
	return session;
}

/**
 * Enable specified logging for the current session and increase logger 
 * counter.
 * Generic logging setting has precedence over session-specific setting.
 * 
 * @param ses	session 
 * @param id	logfile identifier
 */
void session_enable_log(
	SESSION*     ses,
	logfile_id_t id)
{
	ses->ses_enabled_logs |= id;
	atomic_add((int *)&log_ses_count[id], 1);
}

/**
 * Disable specified logging for the current session and decrease logger
 * counter.
 * Generic logging setting has precedence over session-specific setting.
 * 
 * @param ses	session
 * @param id	logfile identifier
 */
void session_disable_log(
	SESSION* ses, 
	logfile_id_t id)
{
	if (ses->ses_enabled_logs & id)
	{
		ses->ses_enabled_logs &= ~id;
		atomic_add((int *)&log_ses_count[id], -1);
	}
}

/**
 * Link a session to a DCB.
 *
 * @param session	The session to link with the dcb
 * @param dcb		The DCB to be linked
 * @return		True if the session was sucessfully linked to the DCB
 */
bool
session_link_dcb(SESSION *session, DCB *dcb)
{
	spinlock_acquire(&session->ses_lock);
        ss_info_dassert(session->state != SESSION_STATE_FREE,
            "If session->state is SESSION_STATE_FREE then this attempt to "
            "access freed memory block.");
	if (session->state == SESSION_STATE_FREE)
	{
		spinlock_release(&session->ses_lock);
		return false;
	}
	atomic_add(&session->refcount, 1);
	dcb->session = session;
	spinlock_release(&session->ses_lock);
	return true;
}

int session_unlink_dcb(
        SESSION* session,
        DCB*     dcb)
{
        int nlink;
        
        CHK_SESSION(session);
        
	spinlock_acquire(&session->ses_lock);
        ss_dassert(session->refcount > 0);
        /*<
         * Remove dcb from session's router_client_session.
         */
        nlink = atomic_add(&session->refcount, -1);
        nlink -= 1;

        if (nlink == 0)
	{
                session->state = SESSION_STATE_TO_BE_FREED;
        }

        if (dcb != NULL)
        {
		if (session->client == dcb)
		{
			session->client = NULL;
		}
		dcb->session = NULL;
        }
        spinlock_release(&session->ses_lock);
        
        return nlink;
}

/**
 * Deallocate the specified session
 *
 * @param session	The session to deallocate
 */
bool session_free(
        SESSION *session)
{
        bool    succp = false;
        SESSION *ptr;
        int     nlink;
	int	i;

        CHK_SESSION(session);
        /*<
         * Remove one reference. If there are no references left,
         * free session.
         */
        nlink = session_unlink_dcb(session, NULL);

        if (nlink != 0) {
                ss_dassert(nlink > 0);
                goto return_succp;
        }
        
	/* First of all remove from the linked list */
	spinlock_acquire(&session_spin);
	if (allSessions == session)
	{
		allSessions = session->next;
	}
	else
	{
		ptr = allSessions;
		while (ptr && ptr->next != session)
		{
			ptr = ptr->next;
		}
		if (ptr)
			ptr->next = session->next;
	}
	spinlock_release(&session_spin);
	atomic_add(&session->service->stats.n_current, -1);

	/**
	 * If session is not child of some other session, free router_session.
	 * Otherwise let the parent free it. 
	 */
        if (!session->ses_is_child && session->router_session)
	{
                session->service->router->freeSession(
                        session->service->router_instance,
                        session->router_session);
        }
	if (session->n_filters)
	{
		for (i = 0; i < session->n_filters; i++)
		{
			if (session->filters[i].filter)
				session->filters[i].filter->obj->closeSession(
					session->filters[i].instance,
					session->filters[i].session);
		}
		for (i = 0; i < session->n_filters; i++)
		{
			if (session->filters[i].filter)
				session->filters[i].filter->obj->freeSession(
					session->filters[i].instance,
					session->filters[i].session);
		}
		free(session->filters);
	}
	
	LOGIF(LT, (skygw_log_write(
		LOGFILE_TRACE,
		"Stopped %s client session [%lu]",
		session->service->name,
		session->ses_id)));
	
	/** Disable trace and decrease trace logger counter */
	session_disable_log(session, LT);
	
	/** If session doesn't have parent referencing to it, it can be freed */
	if (!session->ses_is_child)
	{
		session->state = SESSION_STATE_FREE;
		
		if (session->data)
		{
			free(session->data);
		}
		free(session);
	}
        succp = true;
        
return_succp :
        return succp;
}

/**
 * Check to see if a session is valid, i.e. in the list of all sessions
 *
 * @param session	Session to check
 * @return		1 if the session is valid otherwise 0
 */
int
session_isvalid(SESSION *session)
{
SESSION		*ptr;
int		rval = 0;

	spinlock_acquire(&session_spin);
	ptr = allSessions;
	while (ptr)
	{
		if (ptr == session)
		{
			rval = 1;
			break;
		}
		ptr = ptr->next;
	}
	spinlock_release(&session_spin);

	return rval;
}

/**
 * Print details of an individual session
 *
 * @param session	Session to print
 */
void
printSession(SESSION *session)
{
struct tm	result;
char		timebuf[40];

	printf("Session %p\n", session);
	printf("\tState:    	%s\n", session_state(session->state));
	printf("\tService:	%s (%p)\n", session->service->name, session->service);
	printf("\tClient DCB:	%p\n", session->client);
	printf("\tConnected:	%s",
		asctime_r(localtime_r(&session->stats.connect, &result), timebuf));
}

/**
 * Print all sessions
 *
 * Designed to be called within a debugger session in order
 * to display all active sessions within the gateway
 */
void
printAllSessions()
{
SESSION	*ptr;

	spinlock_acquire(&session_spin);
	ptr = allSessions;
	while (ptr)
	{
		printSession(ptr);
		ptr = ptr->next;
	}
	spinlock_release(&session_spin);
}


/**
 * Check sessions
 *
 * Designed to be called within a debugger session in order
 * to display information regarding "interesting" sessions
 */
void
CheckSessions()
{
SESSION	*ptr;
int	noclients = 0;
int	norouter = 0;

	spinlock_acquire(&session_spin);
	ptr = allSessions;
	while (ptr)
	{
		if (ptr->state != SESSION_STATE_LISTENER ||
				ptr->state != SESSION_STATE_LISTENER_STOPPED)
		{
			if (ptr->client == NULL && ptr->refcount)
			{
				if (noclients == 0)
				{
					printf("Sessions without a client DCB.\n");
					printf("==============================\n");
				}
				printSession(ptr);
				noclients++;
			}
		}
		ptr = ptr->next;
	}
	spinlock_release(&session_spin);
	if (noclients)
		printf("%d Sessions have no clients\n", noclients);
	spinlock_acquire(&session_spin);
	ptr = allSessions;
	while (ptr)
	{
		if (ptr->state != SESSION_STATE_LISTENER ||
				ptr->state != SESSION_STATE_LISTENER_STOPPED)
		{
			if (ptr->router_session == NULL && ptr->refcount)
			{
				if (norouter == 0)
				{
					printf("Sessions without a router session.\n");
					printf("==================================\n");
				}
				printSession(ptr);
				norouter++;
			}
		}
		ptr = ptr->next;
	}
	spinlock_release(&session_spin);
	if (norouter)
		printf("%d Sessions have no router session\n", norouter);
}

/**
 * Print all sessions to a DCB
 *
 * Designed to be called within a debugger session in order
 * to display all active sessions within the gateway
 *
 * @param dcb	The DCB to print to
 */
void
dprintAllSessions(DCB *dcb)
{
struct tm	result;
char		timebuf[40];
SESSION		*ptr;

	spinlock_acquire(&session_spin);
	ptr = allSessions;
	while (ptr)
	{
		dcb_printf(dcb, "Session %d (%p)\n",ptr->ses_id, ptr);
		dcb_printf(dcb, "\tState:    		%s\n", session_state(ptr->state));
		dcb_printf(dcb, "\tService:		%s (%p)\n", ptr->service->name, ptr->service);
		dcb_printf(dcb, "\tClient DCB:		%p\n", ptr->client);
		if (ptr->client && ptr->client->remote)
			dcb_printf(dcb, "\tClient Address:		%s\n", ptr->client->remote);
		dcb_printf(dcb, "\tConnected:		%s",
			asctime_r(localtime_r(&ptr->stats.connect, &result), timebuf));
		ptr = ptr->next;
	}
	spinlock_release(&session_spin);
}

/**
 * Print a particular session to a DCB
 *
 * Designed to be called within a debugger session in order
 * to display all active sessions within the gateway
 *
 * @param dcb	The DCB to print to
 * @param ptr	The session to print
 */
void
dprintSession(DCB *dcb, SESSION *ptr)
{
struct tm	result;
char		buf[30];
int		i;

	dcb_printf(dcb, "Session %d (%p)\n",ptr->ses_id, ptr);
	dcb_printf(dcb, "\tState:    		%s\n", session_state(ptr->state));
	dcb_printf(dcb, "\tService:		%s (%p)\n", ptr->service->name, ptr->service);
	dcb_printf(dcb, "\tClient DCB:		%p\n", ptr->client);
	if (ptr->client && ptr->client->remote)
		dcb_printf(dcb, "\tClient Address:		%s\n", ptr->client->remote);
	dcb_printf(dcb, "\tConnected:		%s",
			asctime_r(localtime_r(&ptr->stats.connect, &result), buf));
	if (ptr->n_filters)
	{
		for (i = 0; i < ptr->n_filters; i++)
		{
			dcb_printf(dcb, "\tFilter: %s\n",
					ptr->filters[i].filter->name);
			ptr->filters[i].filter->obj->diagnostics(
					ptr->filters[i].instance,
					ptr->filters[i].session,
					dcb);
		}
	}
}

/**
 * List all sessions in tabular form to a DCB
 *
 * Designed to be called within a debugger session in order
 * to display all active sessions within the gateway
 *
 * @param dcb	The DCB to print to
 */
void
dListSessions(DCB *dcb)
{
SESSION	*ptr;

	spinlock_acquire(&session_spin);
	ptr = allSessions;
	if (ptr)
	{
		dcb_printf(dcb, "Sessions.\n");
		dcb_printf(dcb, "-----------------+-----------------+----------------+--------------------------\n");
		dcb_printf(dcb, "Session          | Client          | Service        | State\n");
		dcb_printf(dcb, "-----------------+-----------------+----------------+--------------------------\n");
	}
	while (ptr)
	{
		dcb_printf(dcb, "%-16p | %-15s | %-14s | %s\n", ptr,
			((ptr->client && ptr->client->remote)
				? ptr->client->remote : ""),
			(ptr->service && ptr->service->name ? ptr->service->name
				: ""),
			session_state(ptr->state));
		ptr = ptr->next;
	}
	if (allSessions)
		dcb_printf(dcb, "-----------------+-----------------+----------------+--------------------------\n\n");
	spinlock_release(&session_spin);
}

/**
 * Convert a session state to a string representation
 *
 * @param state		The session state
 * @return A string representation of the session state
 */
char *
session_state(int state)
{
	switch (state)
	{
	case SESSION_STATE_ALLOC:
		return "Session Allocated";
	case SESSION_STATE_READY:
		return "Session Ready";
	case SESSION_STATE_ROUTER_READY:
		return "Session ready for routing";
	case SESSION_STATE_LISTENER:
		return "Listener Session";
	case SESSION_STATE_LISTENER_STOPPED:
		return "Stopped Listener Session";
#ifdef SS_DEBUG
        case SESSION_STATE_STOPPING:
		return "Stopping session";
        case SESSION_STATE_TO_BE_FREED:
		return "Session to be freed";
        case SESSION_STATE_FREE:
		return "Freed session";
        
#endif
	default:
		return "Invalid State";
	}
}

SESSION* get_session_by_router_ses(
        void* rses)
{
        SESSION* ses = allSessions;
        
        while (ses->router_session != rses && ses->next != NULL)
                ses = ses->next;
        
        if (ses->router_session != rses)
        {
                ses = NULL;
        }
        return ses;
}


/**
 * Create the filter chain for this session.
 *
 * Filters must be setup in reverse order, starting with the last
 * filter in the chain and working back towards the client connection
 * Each filter is passed the current session head of the filter chain
 * this head becomes the destination for the filter. The newly created
 * filter becomes the new head of the filter chain.
 *
 * @param	session		The session that requires the chain
 * @return	0 if filter creation fails
 */
static int
session_setup_filters(SESSION *session)
{
SERVICE		*service = session->service;
DOWNSTREAM 	*head;
UPSTREAM	*tail;
int		i;

	if ((session->filters = calloc(service->n_filters,
				sizeof(SESSION_FILTER))) == NULL)
	{
                LOGIF(LE, (skygw_log_write_flush(
			LOGFILE_ERROR,
			"Insufficient memory to allocate session filter "
			"tracking.\n")));
			return 0;
	}
	session->n_filters = service->n_filters;
	for (i = service->n_filters - 1; i >= 0; i--)
	{
		if (service->filters[i] == NULL)
		{
                	LOGIF(LE, (skygw_log_write_flush(
				LOGFILE_ERROR,
				"Service '%s' contians an unresolved filter.\n",
					service->name)));
			return 0;
		}
		if ((head = filterApply(service->filters[i], session,
						&session->head)) == NULL)
		{
                	LOGIF(LE, (skygw_log_write_flush(
				LOGFILE_ERROR,
				"Error : Failed to create filter '%s' for "
				"service '%s'.\n",
				service->filters[i]->name,
				service->name)));
			return 0;
		}
		session->filters[i].filter = service->filters[i];
		session->filters[i].session = head->session;
		session->filters[i].instance = head->instance;
		session->head = *head;
                free(head);
	}

	for (i = 0; i < service->n_filters; i++)
	{
		if ((tail = filterUpstream(service->filters[i],
				session->filters[i].session,
						&session->tail)) == NULL)
		{
                	LOGIF(LE, (skygw_log_write_flush(
				LOGFILE_ERROR,
				"Failed to create filter '%s' for service '%s'.\n",
					service->filters[i]->name,
					service->name)));
			return 0;
		}

		/*
		 * filterUpstream may simply return the 3 parameter if
		 * the filter has no upstream entry point. So no need
		 * to copy the contents or free tail in this case.
		 */
		if (tail != &session->tail)
		{
			session->tail = *tail;
			free(tail);
		}
	}

	return 1;
}

/**
 * Entry point for the final element int he upstream filter, i.e. the writing
 * of the data to the client.
 *
 * @param	instance	The "instance" data
 * @param	session		The session
 * @param	data		The buffer chain to write
 */
int
session_reply(void *instance, void *session, GWBUF *data)
{
SESSION		*the_session = (SESSION *)session;

	return the_session->client->func.write(the_session->client, data);
}

/**
 * Return the client connection address or name
 *
 * @param session	The session whose client address to return
 */
char *
session_get_remote(SESSION *session)
{
	if (session && session->client)
		return session->client->remote;
	return NULL;
}

bool session_route_query (
        SESSION* ses,
        GWBUF*   buf)
{
        bool succp;
        
        if (ses->head.routeQuery == NULL || 
                ses->head.instance == NULL || 
                ses->head.session == NULL)
        {
                succp = false;
                goto return_succp;
        }

        if (ses->head.routeQuery(ses->head.instance, ses->head.session, buf) == 1)
        {
                succp = true;
        }
        else
        {       
                succp = false;
        }
return_succp:
        return succp;
}


/**
 * Return the username of the user connected to the client side of the
 * session.
 *
 * @param session		The session pointer.
 * @return	The user name or NULL if it can not be determined.
 */
char *
session_getUser(SESSION *session)
{
	return (session && session->client) ? session->client->user : NULL;
}
/**
 * Return the pointer to the list of all sessions.
 * @return Pointer to the list of all sessions.
 */
SESSION *get_all_sessions()
{
	return allSessions;
}

/**
<<<<<<< HEAD
 * Close sessions that have been idle for too long.
 * 
 * If the time since a session last sent data is grater than the set value in the
 * service, it is disconnected. The default value for the timeout for a service is 0.
 * This means that connections are never timed out.
 * @param data NULL, this is only here to satisfy the housekeeper function requirements.
 */
void session_close_timeouts(void* data)
{
    SESSION* ses;
    
    spinlock_acquire(&session_spin);
    ses = get_all_sessions();
    spinlock_release(&session_spin);
    
    while(ses)
    {
	if(ses->client && ses->client->state == DCB_STATE_POLLING &&
	 ses->service->conn_timeout > 0 && 
	 hkheartbeat - ses->client->last_read > ses->service->conn_timeout * 10)
	{
	    ses->client->func.hangup(ses->client);
	}
	
	spinlock_acquire(&session_spin);
	ses = ses->next;
	spinlock_release(&session_spin);
	
    }
=======
 * Callback structure for the session lsit extraction
 */
typedef struct {
	int			index;
	SESSIONLISTFILTER	filter;
} SESSIONFILTER;

/**
 * Provide a row to the result set that defines the set of sessions
 *
 * @param set	The result set
 * @param data	The index of the row to send
 * @return The next row or NULL
 */
static RESULT_ROW *
sessionRowCallback(RESULTSET *set, void *data)
{
SESSIONFILTER	*cbdata = (SESSIONFILTER *)data;
int		i = 0;
char		buf[20];
RESULT_ROW	*row;
SESSION		*ptr;

	spinlock_acquire(&session_spin);
	ptr = allSessions;
	/* Skip to the first non-listener if not showing listeners */
	while (ptr && cbdata->filter == SESSION_LIST_CONNECTION &&
			ptr->state == SESSION_STATE_LISTENER)
	{
		ptr = ptr->next;
	}
	while (i < cbdata->index && ptr)
	{
		if (cbdata->filter == SESSION_LIST_CONNECTION &&
			ptr->state !=  SESSION_STATE_LISTENER)
		{
			i++;
		}
		else if (cbdata->filter == SESSION_LIST_ALL)
		{
			i++;
		}
		ptr = ptr->next;
	}
	/* Skip to the next non-listener if not showing listeners */
	while (ptr && cbdata->filter == SESSION_LIST_CONNECTION &&
			ptr->state == SESSION_STATE_LISTENER)
	{
		ptr = ptr->next;
	}
	if (ptr == NULL)
	{
		spinlock_release(&session_spin);
		free(data);
		return NULL;
	}
	cbdata->index++;
	row = resultset_make_row(set);
	sprintf(buf, "%p", ptr);
	resultset_row_set(row, 0, buf);
	resultset_row_set(row, 1, ((ptr->client && ptr->client->remote)
                                ? ptr->client->remote : ""));
	resultset_row_set(row, 2, (ptr->service && ptr->service->name
				? ptr->service->name : ""));
	resultset_row_set(row, 3, session_state(ptr->state));
	spinlock_release(&session_spin);
	return row;
}

/**
 * Return a resultset that has the current set of sessions in it
 *
 * @return A Result set
 */
RESULTSET *
sessionGetList(SESSIONLISTFILTER filter)
{
RESULTSET	*set;
SESSIONFILTER	*data;

	if ((data = (SESSIONFILTER *)malloc(sizeof(SESSIONFILTER))) == NULL)
		return NULL;
	data->index = 0;
	data->filter = filter;
	if ((set = resultset_create(sessionRowCallback, data)) == NULL)
	{
		free(data);
		return NULL;
	}
	resultset_add_column(set, "Session", 16, COL_TYPE_VARCHAR);
	resultset_add_column(set, "Client", 15, COL_TYPE_VARCHAR);
	resultset_add_column(set, "Service", 15, COL_TYPE_VARCHAR);
	resultset_add_column(set, "State", 15, COL_TYPE_VARCHAR);

	return set;
>>>>>>> 47016049
}<|MERGE_RESOLUTION|>--- conflicted
+++ resolved
@@ -912,7 +912,6 @@
 }
 
 /**
-<<<<<<< HEAD
  * Close sessions that have been idle for too long.
  * 
  * If the time since a session last sent data is grater than the set value in the
@@ -942,8 +941,10 @@
 	spinlock_release(&session_spin);
 	
     }
-=======
- * Callback structure for the session lsit extraction
+}
+
+/**
+ * Callback structure for the session list extraction
  */
 typedef struct {
 	int			index;
@@ -1038,5 +1039,4 @@
 	resultset_add_column(set, "State", 15, COL_TYPE_VARCHAR);
 
 	return set;
->>>>>>> 47016049
 }